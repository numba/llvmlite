--- conflicted
+++ resolved
@@ -34,11 +34,9 @@
         call conda remove --all -q -y -n %CONDA_ENV%
         call conda create -n %CONDA_ENV% -q -y python=%PYTHON% cmake
         call activate %CONDA_ENV%
-<<<<<<< HEAD
         call conda install -y -q --override-channels -c mcollison llvmdev="14.*"
-=======
-        call conda install -y -q -c numba/label/dev llvmdev="14.*" libxml2
->>>>>>> ec899d64
+        # Comment out for now to use llvmdev from my channel that contains compiler-rt
+        # call conda install -y -q -c numba/label/dev llvmdev="14.*" libxml2
       displayName: 'Before Install'
 
     - script: |
