#!/bin/bash

set -e

CONDA_INSTALL="conda install -q -y"
PIP_INSTALL="pip install -q"

# Deactivate any environment
set +v
source deactivate
set -v
# Display root environment (for debugging)
conda list
# Clean up any left-over from a previous build
# (note workaround for https://github.com/conda/conda/issues/2679:
#  `conda env remove` issue)
conda remove --all -q -y -n $CONDA_ENV
# Scipy, CFFI, jinja2 and IPython are optional dependencies, but exercised in the test suite
if [ "$PYTHON" == "pypy" ]; then
    conda create -c gmarkall -n $CONDA_ENV -q -y pypy
else
    conda create -n $CONDA_ENV -q -y python=$PYTHON
fi

set +v
source activate $CONDA_ENV
set -v

#Install llvmdev from mcollison channel
#until it can be upload to Anaconda
if [ "$(uname -sm)" = "Linux aarch64" ]; then
    $CONDA_INSTALL -c mcollison llvmdev="11.*"
else
    $CONDA_INSTALL -c mcollison llvmdev="14.*"
fi

# Install llvmdev (separate channel, for now)
<<<<<<< HEAD
#$CONDA_INSTALL -c numba llvmdev="11.*"
=======
$CONDA_INSTALL -c numba/label/dev llvmdev="14.*"
>>>>>>> 6cf968b0

# Install the compiler toolchain, for osx, bootstrapping needed
# which happens in build.sh
if [[ $(uname) == Linux ]]; then
$CONDA_INSTALL gcc_linux-64 gxx_linux-64
fi

# Install dependencies for code coverage (codecov.io)
if [ "$RUN_COVERAGE" == "yes" ]; then $PIP_INSTALL codecov coveralls; fi<|MERGE_RESOLUTION|>--- conflicted
+++ resolved
@@ -35,11 +35,9 @@
 fi
 
 # Install llvmdev (separate channel, for now)
-<<<<<<< HEAD
-#$CONDA_INSTALL -c numba llvmdev="11.*"
-=======
-$CONDA_INSTALL -c numba/label/dev llvmdev="14.*"
->>>>>>> 6cf968b0
+# NOTE: Commented out until llvmdev with compiler-rt
+# available
+#$CONDA_INSTALL -c numba/label/dev llvmdev="14.*"
 
 # Install the compiler toolchain, for osx, bootstrapping needed
 # which happens in build.sh
