--- conflicted
+++ resolved
@@ -26,8 +26,6 @@
 source activate $CONDA_ENV
 set -v
 
-<<<<<<< HEAD
-=======
 # Install llvmdev (separate channel, for now)
 if [ "$LLVM" == "16" ]; then
     $CONDA_INSTALL -c conda-forge llvmdev="16"
@@ -37,16 +35,8 @@
 
 # Install the compiler toolchain, for osx, bootstrapping needed
 # which happens in build.sh
->>>>>>> f59140fb
 if [[ $(uname) == Linux ]]; then
-    # Install the compiler toolchain, for osx, bootstrapping needed
-    # which happens in build.sh
-    $CONDA_INSTALL gcc_linux-64 gxx_linux-64
-    # Install llvmdev (separate channel, for now)
-    $CONDA_INSTALL ohu::llvmdev
-    # $CONDA_INSTALL -c numba/label/dev llvmdev="14.*"
-else
-    $CONDA_INSTALL -c numba/label/dev llvmdev="14.*"
+$CONDA_INSTALL gcc_linux-64 gxx_linux-64
 fi
 
 # Install dependencies for code coverage (codecov.io)
