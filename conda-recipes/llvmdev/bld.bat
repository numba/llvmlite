mkdir build
cd build

set BUILD_CONFIG=Release

<<<<<<< HEAD
REM === Configure step ===

REM allow setting the targets to build as an environment variable
if "%LLVM_TARGETS_TO_BUILD%"=="" (
    set "LLVM_TARGETS_TO_BUILD=host;AMDGPU;NVPTX"
)
if "%ARCH%"=="32" (
    set "ARCH_POSTFIX="
) else (
    set "ARCH_POSTFIX= Win64"
)
set "CMAKE_GENERATOR[0]=Visual Studio 14 2015%ARCH_POSTFIX%"
set "CMAKE_GENERATOR[1]=Visual Studio 15 2017%ARCH_POSTFIX%"
set "CMAKE_GENERATOR[2]=Visual Studio 16 2019"
set MAX_INDEX_CMAKE_GENERATOR=2
=======
REM Configure step
set CMAKE_GENERATOR=Visual Studio 15 2017
if "%ARCH%"=="32" (
    set CMAKE_GENERATOR_ARCH=Win32
) else (
    set CMAKE_GENERATOR_ARCH=x64
)
set CMAKE_GENERATOR_TOOLSET=v141
>>>>>>> f96c14e6

REM the platform toolset host arch is set to x64 so as to use the 64bit linker,
REM the 32bit linker heap is too small for llvm8 so it tries and falls over to
REM the 64bit linker anyway
set PreferredToolArchitecture=x64

REM Reduce build times and package size by removing unused stuff
REM BENCHMARKS (new for llvm8) don't build under Visual Studio 14 2015
set CMAKE_CUSTOM=-DLLVM_TARGETS_TO_BUILD="%LLVM_TARGETS_TO_BUILD%" ^
    -DLLVM_INCLUDE_TESTS=OFF -DLLVM_INCLUDE_UTILS=ON -DLLVM_INCLUDE_DOCS=OFF ^
    -DLLVM_INCLUDE_EXAMPLES=OFF -DLLVM_ENABLE_ASSERTIONS=ON ^
    -DLLVM_USE_INTEL_JITEVENTS=ON ^
    -DLLVM_INCLUDE_BENCHMARKS=OFF ^
    -DLLVM_ENABLE_DIA_SDK=OFF ^
    -DLLVM_EXPERIMENTAL_TARGETS_TO_BUILD=WebAssembly

<<<<<<< HEAD
REM try all compatible visual studio toolsets to find one that is installed
setlocal enabledelayedexpansion
for /l %%n in (0,1,%MAX_INDEX_CMAKE_GENERATOR%) do (
    cmake -G "!CMAKE_GENERATOR[%%n]!" -Thost=%PreferredToolArchitecture%^
        -DCMAKE_BUILD_TYPE="%BUILD_CONFIG%" -DCMAKE_PREFIX_PATH="%LIBRARY_PREFIX%" ^
        -DCMAKE_INSTALL_PREFIX:PATH="%LIBRARY_PREFIX%" %CMAKE_CUSTOM% "%SRC_DIR%"
    if not errorlevel 1 goto configuration_successful
    del CMakeCache.txt
)

REM no compatible visual studio toolset was found
exit 1
=======
REM the platform toolset host arch is set to x64 so as to use the 64bit linker,
REM the 32bit linker heap is too small for llvm8 so it tries and falls over to
REM the 64bit linker anyway
cmake -G "%CMAKE_GENERATOR%" -A "%CMAKE_GENERATOR_ARCH%" -T "%CMAKE_GENERATOR_TOOLSET%" ^
    -DCMAKE_BUILD_TYPE="%BUILD_CONFIG%" -DCMAKE_PREFIX_PATH=%LIBRARY_PREFIX% ^
    -DCMAKE_INSTALL_PREFIX:PATH=%LIBRARY_PREFIX% %CMAKE_CUSTOM% %SRC_DIR% ^
    -DCMAKE_VS_PLATFORM_TOOLSET_HOST_ARCHITECTURE=x64
if errorlevel 1 exit 1
>>>>>>> f96c14e6

:configuration_successful
endlocal
REM === Build step ===
cmake --build . --config "%BUILD_CONFIG%"
if errorlevel 1 exit 1

REM === Install step ===
cmake --build . --config "%BUILD_CONFIG%" --target install
if errorlevel 1 exit 1

REM From: https://github.com/conda-forge/llvmdev-feedstock/pull/53
"%BUILD_CONFIG%\bin\opt" -S -vector-library=SVML -mcpu=haswell -O3 "%RECIPE_DIR%\numba-3016.ll" | "%BUILD_CONFIG%\bin\FileCheck" "%RECIPE_DIR%\numba-3016.ll"
if errorlevel 1 exit 1

REM This is technically how to run the suite, but it will only run in an
REM enhanced unix-like shell which has functions like `grep` available.
REM cd ..\test
REM "%PYTHON%" "..\build\%BUILD_CONFIG%\bin\llvm-lit.py" -vv Transforms ExecutionEngine Analysis CodeGen/X86
REM if errorlevel 1 exit 1<|MERGE_RESOLUTION|>--- conflicted
+++ resolved
@@ -3,7 +3,6 @@
 
 set BUILD_CONFIG=Release
 
-<<<<<<< HEAD
 REM === Configure step ===
 
 REM allow setting the targets to build as an environment variable
@@ -19,16 +18,7 @@
 set "CMAKE_GENERATOR[1]=Visual Studio 15 2017%ARCH_POSTFIX%"
 set "CMAKE_GENERATOR[2]=Visual Studio 16 2019"
 set MAX_INDEX_CMAKE_GENERATOR=2
-=======
-REM Configure step
-set CMAKE_GENERATOR=Visual Studio 15 2017
-if "%ARCH%"=="32" (
-    set CMAKE_GENERATOR_ARCH=Win32
-) else (
-    set CMAKE_GENERATOR_ARCH=x64
-)
 set CMAKE_GENERATOR_TOOLSET=v141
->>>>>>> f96c14e6
 
 REM the platform toolset host arch is set to x64 so as to use the 64bit linker,
 REM the 32bit linker heap is too small for llvm8 so it tries and falls over to
@@ -45,11 +35,11 @@
     -DLLVM_ENABLE_DIA_SDK=OFF ^
     -DLLVM_EXPERIMENTAL_TARGETS_TO_BUILD=WebAssembly
 
-<<<<<<< HEAD
 REM try all compatible visual studio toolsets to find one that is installed
 setlocal enabledelayedexpansion
 for /l %%n in (0,1,%MAX_INDEX_CMAKE_GENERATOR%) do (
     cmake -G "!CMAKE_GENERATOR[%%n]!" -Thost=%PreferredToolArchitecture%^
+        -T "%CMAKE_GENERATOR_TOOLSET%" ^
         -DCMAKE_BUILD_TYPE="%BUILD_CONFIG%" -DCMAKE_PREFIX_PATH="%LIBRARY_PREFIX%" ^
         -DCMAKE_INSTALL_PREFIX:PATH="%LIBRARY_PREFIX%" %CMAKE_CUSTOM% "%SRC_DIR%"
     if not errorlevel 1 goto configuration_successful
@@ -57,17 +47,6 @@
 )
 
 REM no compatible visual studio toolset was found
-exit 1
-=======
-REM the platform toolset host arch is set to x64 so as to use the 64bit linker,
-REM the 32bit linker heap is too small for llvm8 so it tries and falls over to
-REM the 64bit linker anyway
-cmake -G "%CMAKE_GENERATOR%" -A "%CMAKE_GENERATOR_ARCH%" -T "%CMAKE_GENERATOR_TOOLSET%" ^
-    -DCMAKE_BUILD_TYPE="%BUILD_CONFIG%" -DCMAKE_PREFIX_PATH=%LIBRARY_PREFIX% ^
-    -DCMAKE_INSTALL_PREFIX:PATH=%LIBRARY_PREFIX% %CMAKE_CUSTOM% %SRC_DIR% ^
-    -DCMAKE_VS_PLATFORM_TOOLSET_HOST_ARCHITECTURE=x64
-if errorlevel 1 exit 1
->>>>>>> f96c14e6
 
 :configuration_successful
 endlocal
