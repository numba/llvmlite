<<<<<<< HEAD
{% set shortversion = "11.1" %}
{% set version = "11.1.0" %}
{% set sha256_llvm = "ce8508e318a01a63d4e8b3090ab2ded3c598a50258cc49e2625b9120d4c03ea5" %}
{% set sha256_lld = "017a788cbe1ecc4a949abf10755870519086d058a2e99f438829aef24f0c66ce" %}
{% set sha256_compiler_rt = "def1fc00c764cd3abbba925c712ac38860a756a43b696b291f46fee09e453274" %}
{% set build_number = "4" %}
=======
{% set shortversion = "14.0" %}
{% set version = "14.0.6" %}
{% set sha256_llvm = "050922ecaaca5781fdf6631ea92bc715183f202f9d2f15147226f023414f619a" %}
{% set sha256_lld = "0c28ce0496934d37d20fec96591032dd66af8d10178a45762e0e75e85cf95ad3" %}
{% set sha256_libunwind = "3bbe9c23c73259fe39c045dc87d0b283236ba6e00750a226b2c2aeac4a51d86b" %}
{% set build_number = "1" %}
>>>>>>> 24be5e87

package:
  name: llvmdev
  version: {{ version }}

source:
  - url: https://github.com/llvm/llvm-project/releases/download/llvmorg-{{ version }}/llvm-{{ version }}.src.tar.xz
    fn: llvm-{{ version }}.src.tar.xz
    sha256: {{ sha256_llvm }}
    folder: llvm
    patches:
<<<<<<< HEAD
    - ../llvm11-partial-testing.patch
    # Intel SVML optimizations (two patches)
    - ../llvm11-intel-D47188-svml-VF.patch
    # Second patch from https://github.com/conda-forge/llvmdev-feedstock/blob/c706309/recipe/patches/expect-fastmath-entrypoints-in-add-TLI-mappings.ll.patch
    - ../llvm11-expect-fastmath-entrypoints-in-add-TLI-mappings.ll.patch
    # Reverts a patch limiting non-GlobalValue name length
    - ../llvm11-0001-Revert-Limit-size-of-non-GlobalValue-name.patch
    # Fixes for aarch64 on LLVM 11 from https://reviews.llvm.org/D104123
    - ../llvm11-consecutive_registers.patch

  - url: https://github.com/llvm/llvm-project/releases/download/llvmorg-{{ version }}/lld-{{ version }}.src.tar.xz
    fn: lld-{{ version }}.src.tar.xz
    sha256: {{ sha256_lld }}
    folder: llvm/tools/lld

  - url: https://github.com/llvm/llvm-project/releases/download/llvmorg-{{ version }}/compiler-rt-{{ version }}.src.tar.xz
    fn: compiler-rt-{{ version }}.src.tar.xz
    sha256: {{ sha256_compiler_rt }}
    folder: compiler-rt
=======
    - ../llvm14-clear-gotoffsetmap.patch
    - ../llvm14-remove-use-of-clonefile.patch
    - ../llvm14-svml.patch
  - url: https://github.com/llvm/llvm-project/releases/download/llvmorg-{{ version }}/lld-{{ version }}.src.tar.xz
    fn: lld-{{ version }}.src.tar.xz
    sha256: {{ sha256_lld }}

  - url: https://github.com/llvm/llvm-project/releases/download/llvmorg-{{ version }}/libunwind-{{ version }}.src.tar.xz
    fn: libunwind-{{ version }}.src.tar.xz
    sha256: {{ sha256_libunwind }}
    folder: unwind
>>>>>>> 24be5e87

build:
  number: {{ build_number }}
  string: "manylinux2014h{{ PKG_HASH }}"
  script_env:
    - CFLAGS
    - CXXFLAGS
    - PY_VCRUNTIME_REDIST
  ignore_run_exports:
    # Is static-linked
    - xar

requirements:
  build:
    - cmake
    - make
    # Needed to unpack the source tarball
    - m2w64-xz  # [win]
    # Needed to build LLVM
    - python >=3
  host:
    # needed for llc at runtime
    - zlib # [not win]
    - xar # [osx and x86_64]
    # llvm-lit testing needs *a* python
    - python # [not (armv6l or armv7l or aarch64 or win)]

test:
  commands:
    - $PREFIX/bin/llvm-config --libs                         # [not win]
    - $PREFIX/bin/llc -version                               # [not win]

    - if not exist %LIBRARY_INC%\\llvm\\Pass.h exit 1        # [win]
    - if not exist %LIBRARY_LIB%\\LLVMSupport.lib exit 1     # [win]

    - test -f $PREFIX/include/llvm/Pass.h                    # [unix]
    - test -f $PREFIX/lib/libLLVMSupport.a                   # [unix]

    - test -f $PREFIX/lib/libLLVMCore.a                      # [not win]

    # LLD tests
    - ld.lld --version                                       # [unix]
    - lld-link /?                                            # [win]

about:
  home: http://llvm.org/
  dev_url: https://github.com/llvm-mirror/llvm
  license: NCSA
  license_file: llvm/LICENSE.TXT
  summary: Development headers and libraries for LLVM<|MERGE_RESOLUTION|>--- conflicted
+++ resolved
@@ -1,18 +1,10 @@
-<<<<<<< HEAD
-{% set shortversion = "11.1" %}
-{% set version = "11.1.0" %}
-{% set sha256_llvm = "ce8508e318a01a63d4e8b3090ab2ded3c598a50258cc49e2625b9120d4c03ea5" %}
-{% set sha256_lld = "017a788cbe1ecc4a949abf10755870519086d058a2e99f438829aef24f0c66ce" %}
-{% set sha256_compiler_rt = "def1fc00c764cd3abbba925c712ac38860a756a43b696b291f46fee09e453274" %}
-{% set build_number = "4" %}
-=======
 {% set shortversion = "14.0" %}
 {% set version = "14.0.6" %}
 {% set sha256_llvm = "050922ecaaca5781fdf6631ea92bc715183f202f9d2f15147226f023414f619a" %}
 {% set sha256_lld = "0c28ce0496934d37d20fec96591032dd66af8d10178a45762e0e75e85cf95ad3" %}
 {% set sha256_libunwind = "3bbe9c23c73259fe39c045dc87d0b283236ba6e00750a226b2c2aeac4a51d86b" %}
-{% set build_number = "1" %}
->>>>>>> 24be5e87
+{% set sha256_compiler_rt = "88df303840ca8fbff944e15e61c141226fe79f5d2b8e89fb024264d77841a02e" %}
+{% set build_number = "2" %}
 
 package:
   name: llvmdev
@@ -24,39 +16,24 @@
     sha256: {{ sha256_llvm }}
     folder: llvm
     patches:
-<<<<<<< HEAD
-    - ../llvm11-partial-testing.patch
-    # Intel SVML optimizations (two patches)
-    - ../llvm11-intel-D47188-svml-VF.patch
-    # Second patch from https://github.com/conda-forge/llvmdev-feedstock/blob/c706309/recipe/patches/expect-fastmath-entrypoints-in-add-TLI-mappings.ll.patch
-    - ../llvm11-expect-fastmath-entrypoints-in-add-TLI-mappings.ll.patch
-    # Reverts a patch limiting non-GlobalValue name length
-    - ../llvm11-0001-Revert-Limit-size-of-non-GlobalValue-name.patch
-    # Fixes for aarch64 on LLVM 11 from https://reviews.llvm.org/D104123
-    - ../llvm11-consecutive_registers.patch
+    - ../llvm14-clear-gotoffsetmap.patch
+    - ../llvm14-remove-use-of-clonefile.patch
+    - ../llvm14-svml.patch
 
   - url: https://github.com/llvm/llvm-project/releases/download/llvmorg-{{ version }}/lld-{{ version }}.src.tar.xz
     fn: lld-{{ version }}.src.tar.xz
     sha256: {{ sha256_lld }}
     folder: llvm/tools/lld
 
+  - url: https://github.com/llvm/llvm-project/releases/download/llvmorg-{{ version }}/libunwind-{{ version }}.src.tar.xz
+    fn: libunwind-{{ version }}.src.tar.xz
+    sha256: {{ sha256_libunwind }}
+    folder: unwind
+
   - url: https://github.com/llvm/llvm-project/releases/download/llvmorg-{{ version }}/compiler-rt-{{ version }}.src.tar.xz
     fn: compiler-rt-{{ version }}.src.tar.xz
     sha256: {{ sha256_compiler_rt }}
     folder: compiler-rt
-=======
-    - ../llvm14-clear-gotoffsetmap.patch
-    - ../llvm14-remove-use-of-clonefile.patch
-    - ../llvm14-svml.patch
-  - url: https://github.com/llvm/llvm-project/releases/download/llvmorg-{{ version }}/lld-{{ version }}.src.tar.xz
-    fn: lld-{{ version }}.src.tar.xz
-    sha256: {{ sha256_lld }}
-
-  - url: https://github.com/llvm/llvm-project/releases/download/llvmorg-{{ version }}/libunwind-{{ version }}.src.tar.xz
-    fn: libunwind-{{ version }}.src.tar.xz
-    sha256: {{ sha256_libunwind }}
-    folder: unwind
->>>>>>> 24be5e87
 
 build:
   number: {{ build_number }}
