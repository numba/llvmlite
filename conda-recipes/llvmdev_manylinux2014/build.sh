#!/bin/bash

# based on https://github.com/AnacondaRecipes/llvmdev-feedstock/blob/master/recipe/build.sh

set -x

<<<<<<< HEAD
ARCH=`uname -m`

=======
# allow setting the targets to build as an environment variable
>>>>>>> 24be5e87
# default is LLVM 11 default architectures + RISCV.  Can remove this entire option in LLVM 13
LLVM_TARGETS_TO_BUILD=${LLVM_TARGETS_TO_BUILD:-"host;AArch64;AMDGPU;ARM;BPF;Hexagon;Mips;MSP430;NVPTX;PowerPC;Sparc;SystemZ;X86;XCore;RISCV"}

# This is the clang compiler prefix
if [[ $build_platform == osx-arm64 ]]; then
    DARWIN_TARGET=arm64-apple-darwin20.0.0
else
    DARWIN_TARGET=x86_64-apple-darwin13.4.0
fi

mv llvm-*.src llvm
mv lld-*.src lld
mv unwind/libunwind-*.src libunwind

declare -a _cmake_config
_cmake_config+=(-DCMAKE_INSTALL_PREFIX:PATH=${PREFIX})
_cmake_config+=(-DCMAKE_BUILD_TYPE:STRING=Release)
_cmake_config+=(-DLLVM_ENABLE_PROJECTS:STRING="lld")
# The bootstrap clang I use was built with a static libLLVMObject.a and I trying to get the same here
# _cmake_config+=(-DBUILD_SHARED_LIBS:BOOL=ON)
_cmake_config+=(-DLLVM_ENABLE_ASSERTIONS:BOOL=ON)
_cmake_config+=(-DLINK_POLLY_INTO_TOOLS:BOOL=ON)
# Don't really require libxml2. Turn it off explicitly to avoid accidentally linking to system libs
_cmake_config+=(-DLLVM_ENABLE_LIBXML2:BOOL=OFF)
# Urgh, llvm *really* wants to link to ncurses / terminfo and we *really* do not want it to.
_cmake_config+=(-DHAVE_TERMINFO_CURSES=OFF)
_cmake_config+=(-DLLVM_ENABLE_TERMINFO=OFF)
# Sometimes these are reported as unused. Whatever.
_cmake_config+=(-DHAVE_TERMINFO_NCURSES=OFF)
_cmake_config+=(-DHAVE_TERMINFO_NCURSESW=OFF)
_cmake_config+=(-DHAVE_TERMINFO_TERMINFO=OFF)
_cmake_config+=(-DHAVE_TERMINFO_TINFO=OFF)
_cmake_config+=(-DHAVE_TERMIOS_H=OFF)
_cmake_config+=(-DCLANG_ENABLE_LIBXML=OFF)
_cmake_config+=(-DLIBOMP_INSTALL_ALIASES=OFF)
_cmake_config+=(-DLLVM_ENABLE_RTTI=OFF)
_cmake_config+=(-DLLVM_TARGETS_TO_BUILD=${LLVM_TARGETS_TO_BUILD})
_cmake_config+=(-DLLVM_EXPERIMENTAL_TARGETS_TO_BUILD=WebAssembly)
_cmake_config+=(-DLLVM_INCLUDE_UTILS=ON) # for llvm-lit
_cmake_config+=(-DLLVM_INCLUDE_BENCHMARKS:BOOL=OFF) # doesn't build without the rest of LLVM project
# TODO :: It would be nice if we had a cross-ecosystem 'BUILD_TIME_LIMITED' env var we could use to
#         disable these unnecessary but useful things.
if [[ ${CONDA_FORGE} == yes ]]; then
  _cmake_config+=(-DLLVM_INCLUDE_DOCS=OFF)
  _cmake_config+=(-DLLVM_INCLUDE_EXAMPLES=OFF)
fi
# Only valid when using the Ninja Generator AFAICT
# _cmake_config+=(-DLLVM_PARALLEL_LINK_JOBS:STRING=1)
# What about cross-compiling targetting Darwin here? Are any of these needed?
if [[ $(uname) == Darwin ]]; then
  _cmake_config+=(-DCMAKE_OSX_SYSROOT=${SYSROOT_DIR})
  _cmake_config+=(-DDARWIN_macosx_CACHED_SYSROOT=${SYSROOT_DIR})
  _cmake_config+=(-DCMAKE_OSX_DEPLOYMENT_TARGET=${MACOSX_DEPLOYMENT_TARGET})
  _cmake_config+=(-DCMAKE_LIBTOOL=$(which ${DARWIN_TARGET}-libtool))
  _cmake_config+=(-DLD64_EXECUTABLE=$(which ${DARWIN_TARGET}-ld))
  _cmake_config+=(-DCMAKE_INSTALL_NAME_TOOL=$(which ${DARWIN_TARGET}-install_name_tool))
  # Once we are using our libc++ (not until llvm_build_final), it will be single-arch only and not setting
  # this causes link failures building the santizers since they respect DARWIN_osx_ARCHS. We may as well
  # save some compilation time by setting this for all of our llvm builds.
  _cmake_config+=(-DDARWIN_osx_ARCHS=x86_64)
elif [[ $(uname) == Linux ]]; then
  _cmake_config+=(-DLLVM_USE_INTEL_JITEVENTS=ON)
#  _cmake_config+=(-DLLVM_BINUTILS_INCDIR=${PREFIX}/lib/gcc/${cpu_arch}-${vendor}-linux-gnu/${compiler_ver}/plugin/include)
fi

# For when the going gets tough:
# _cmake_config+=(-Wdev)
# _cmake_config+=(--debug-output)
# _cmake_config+=(--trace-expand)
# CPU_COUNT=1

mkdir llvm/build
cd llvm/build

cmake -G'Unix Makefiles'     \
      "${_cmake_config[@]}"  \
      ../llvm

if [ $ARCH == 'armv7l' ]; then # RPi need thread count throttling
    make -j2 VERBOSE=1
else
    make -j${CPU_COUNT} VERBOSE=1
fi

make check-llvm-unit || exit $?

<<<<<<< HEAD
# run the tests, skip some on linux-32
cd ../test
if [[ $ARCH == 'i686' ]]; then
    ../build/bin/llvm-lit -vv Transforms Analysis CodeGen/X86
else
    ../build/bin/llvm-lit -vv Transforms ExecutionEngine Analysis CodeGen/X86
fi

# Next, build compiler-rt

declare -a _compiler_rt_cmake_config
_compiler_rt_cmake_config+=(-DCMAKE_INSTALL_PREFIX:PATH=${PREFIX})
_compiler_rt_cmake_config+=(-DCMAKE_BUILD_TYPE:STRING=Release)
_compiler_rt_cmake_config+=(-DCOMPILER_RT_BUILD_BUILTINS:BOOL=ON)
_compiler_rt_cmake_config+=(-DCOMPILER_RT_BUILD_LIBFUZZER:BOOL=OFF)
_compiler_rt_cmake_config+=(-DCOMPILER_RT_BUILD_CRT:BOOL=OFF)
_compiler_rt_cmake_config+=(-DCOMPILER_RT_BUILD_MEMPROF:BOOL=OFF)
_compiler_rt_cmake_config+=(-DCOMPILER_RT_BUILD_PROFILE:BOOL=OFF)
_compiler_rt_cmake_config+=(-DCOMPILER_RT_BUILD_SANITIZERS:BOOL=OFF)
_compiler_rt_cmake_config+=(-DCOMPILER_RT_BUILD_XRAY:BOOL=OFF)
_compiler_rt_cmake_config+=(-DCOMPILER_RT_BUILD_GWP_ASAN:BOOL=OFF)
_compiler_rt_cmake_config+=(-DCOMPILER_RT_BUILD_ORC:BOOL=OFF)
_compiler_rt_cmake_config+=(-DCOMPILER_RT_INCLUDE_TESTS:BOOL=OFF)
_compiler_rt_cmake_config+=(-DLLVM_CONFIG_PATH=../../llvm/build/bin/llvm-config)

cd ../../compiler-rt
mkdir build
cd build

cmake -G'Unix Makefiles'     \
      "${_compiler_rt_cmake_config[@]}"  \
      ..

if [ $ARCH == 'armv7l' ]; then # RPi need thread count throttling
    make -j2 VERBOSE=1
else
    make -j${CPU_COUNT} VERBOSE=1
fi

make install
=======
# From: https://github.com/conda-forge/llvmdev-feedstock/pull/53
make install || exit $?
>>>>>>> 24be5e87
<|MERGE_RESOLUTION|>--- conflicted
+++ resolved
@@ -4,12 +4,7 @@
 
 set -x
 
-<<<<<<< HEAD
-ARCH=`uname -m`
-
-=======
 # allow setting the targets to build as an environment variable
->>>>>>> 24be5e87
 # default is LLVM 11 default architectures + RISCV.  Can remove this entire option in LLVM 13
 LLVM_TARGETS_TO_BUILD=${LLVM_TARGETS_TO_BUILD:-"host;AArch64;AMDGPU;ARM;BPF;Hexagon;Mips;MSP430;NVPTX;PowerPC;Sparc;SystemZ;X86;XCore;RISCV"}
 
@@ -88,6 +83,7 @@
       "${_cmake_config[@]}"  \
       ../llvm
 
+ARCH=`uname -m`
 if [ $ARCH == 'armv7l' ]; then # RPi need thread count throttling
     make -j2 VERBOSE=1
 else
@@ -96,7 +92,9 @@
 
 make check-llvm-unit || exit $?
 
-<<<<<<< HEAD
+# From: https://github.com/conda-forge/llvmdev-feedstock/pull/53
+make install || exit $?
+
 # run the tests, skip some on linux-32
 cd ../test
 if [[ $ARCH == 'i686' ]]; then
@@ -136,8 +134,4 @@
     make -j${CPU_COUNT} VERBOSE=1
 fi
 
-make install
-=======
-# From: https://github.com/conda-forge/llvmdev-feedstock/pull/53
-make install || exit $?
->>>>>>> 24be5e87
+make install