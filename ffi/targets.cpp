#include "core.h"
#include "llvm-c/Target.h"
#include "llvm-c/TargetMachine.h"
#include "llvm/ADT/Triple.h"
#include "llvm/Analysis/TargetLibraryInfo.h"
#include "llvm/IR/LegacyPassManager.h"
#include "llvm/IR/Type.h"
#include "llvm/Support/Host.h"
<<<<<<< HEAD
#if LLVM_VERSION_MAJOR < 14
#include "llvm/Support/TargetRegistry.h"
#else
#include "llvm/MC/TargetRegistry.h"
=======
#if LLVM_VERSION_MAJOR > 13
#include "llvm/MC/TargetRegistry.h"
#else
#include "llvm/Support/TargetRegistry.h"
>>>>>>> 6cf968b0
#endif
#include "llvm/Target/TargetMachine.h"

#include <cstdio>
#include <cstring>
#include <sstream>

namespace llvm {

inline LLVMTargetLibraryInfoRef wrap(TargetLibraryInfo *TLI) {
    return reinterpret_cast<LLVMTargetLibraryInfoRef>(TLI);
}

inline TargetLibraryInfo *unwrap(LLVMTargetLibraryInfoRef TLI) {
    return reinterpret_cast<TargetLibraryInfo *>(TLI);
}

inline Target *unwrap(LLVMTargetRef T) { return reinterpret_cast<Target *>(T); }

inline TargetMachine *unwrap(LLVMTargetMachineRef TM) {
    return reinterpret_cast<TargetMachine *>(TM);
}

inline LLVMTargetMachineRef wrap(TargetMachine *TM) {
    return reinterpret_cast<LLVMTargetMachineRef>(TM);
}

} // namespace llvm

extern "C" {

API_EXPORT(void)
LLVMPY_GetProcessTriple(const char **Out) {
    *Out = LLVMPY_CreateString(llvm::sys::getProcessTriple().c_str());
}

/**
 * Output the feature string to the output argument.
 * Features are prefixed with '+' or '-' for enabled or disabled, respectively.
 * Features are separated by ','.
 */
API_EXPORT(int)
LLVMPY_GetHostCPUFeatures(const char **Out) {
    llvm::StringMap<bool> features;
    std::ostringstream buf;
    if (llvm::sys::getHostCPUFeatures(features)) {
        for (auto &F : features) {
            if (buf.tellp()) {
                buf << ',';
            }
            buf << ((F.second ? "+" : "-") + F.first()).str();
        }
        *Out = LLVMPY_CreateString(buf.str().c_str());
        return 1;
    }
    return 0;
}

API_EXPORT(void)
LLVMPY_GetDefaultTargetTriple(const char **Out) {
    *Out = LLVMPY_CreateString(llvm::sys::getDefaultTargetTriple().c_str());
}

API_EXPORT(void)
LLVMPY_GetHostCPUName(const char **Out) {
    *Out = LLVMPY_CreateString(llvm::sys::getHostCPUName().data());
}

API_EXPORT(int)
LLVMPY_GetTripleObjectFormat(const char *tripleStr) {
    return llvm::Triple(tripleStr).getObjectFormat();
}

API_EXPORT(LLVMTargetDataRef)
LLVMPY_CreateTargetData(const char *StringRep) {
    return LLVMCreateTargetData(StringRep);
}

//// Nothing is creating a TargetLibraryInfo
//    void
//    LLVMPY_AddTargetLibraryInfo(LLVMTargetLibraryInfoRef TLI,
//                                LLVMPassManagerRef PM)
//    {
//        LLVMAddTargetLibraryInfo(TLI, PM);
//    }

API_EXPORT(void)
LLVMPY_CopyStringRepOfTargetData(LLVMTargetDataRef TD, char **Out) {
    *Out = LLVMCopyStringRepOfTargetData(TD);
}

API_EXPORT(void)
LLVMPY_DisposeTargetData(LLVMTargetDataRef TD) { LLVMDisposeTargetData(TD); }

API_EXPORT(long long)
LLVMPY_ABIAlignmentOfType(LLVMTargetDataRef TD, LLVMTypeRef Ty) {
    return (long long)LLVMABIAlignmentOfType(TD, Ty);
}

API_EXPORT(long long)
LLVMPY_ABISizeOfType(LLVMTargetDataRef TD, LLVMTypeRef Ty) {
    return (long long)LLVMABISizeOfType(TD, Ty);
}

API_EXPORT(long long)
LLVMPY_OffsetOfElement(LLVMTargetDataRef TD, LLVMTypeRef Ty, int Element) {
    llvm::Type *tp = llvm::unwrap(Ty);
    if (!tp->isStructTy())
        return -1;
    return (long long)LLVMOffsetOfElement(TD, Ty, Element);
}

API_EXPORT(long long)
LLVMPY_ABISizeOfElementType(LLVMTargetDataRef TD, LLVMTypeRef Ty) {
    llvm::Type *tp = llvm::unwrap(Ty);
    if (!tp->isPointerTy())
        return -1;
    tp = tp->getPointerElementType();
    return (long long)LLVMABISizeOfType(TD, llvm::wrap(tp));
}

API_EXPORT(long long)
LLVMPY_ABIAlignmentOfElementType(LLVMTargetDataRef TD, LLVMTypeRef Ty) {
    llvm::Type *tp = llvm::unwrap(Ty);
    if (!tp->isPointerTy())
        return -1;
    tp = tp->getPointerElementType();
    return (long long)LLVMABIAlignmentOfType(TD, llvm::wrap(tp));
}

API_EXPORT(LLVMTargetRef)
LLVMPY_GetTargetFromTriple(const char *Triple, const char **ErrOut) {
    char *ErrorMessage;
    LLVMTargetRef T;
    if (LLVMGetTargetFromTriple(Triple, &T, &ErrorMessage)) {
        *ErrOut = LLVMPY_CreateString(ErrorMessage);
        LLVMDisposeMessage(ErrorMessage);
        return NULL;
    }
    return T;
}

API_EXPORT(const char *)
LLVMPY_GetTargetName(LLVMTargetRef T) { return LLVMGetTargetName(T); }

API_EXPORT(const char *)
LLVMPY_GetTargetDescription(LLVMTargetRef T) {
    return LLVMGetTargetDescription(T);
}

API_EXPORT(LLVMTargetMachineRef)
LLVMPY_CreateTargetMachine(LLVMTargetRef T, const char *Triple, const char *CPU,
                           const char *Features, int OptLevel,
                           const char *RelocModel, const char *CodeModel,
                           int PrintMC, int JIT, const char *ABIName) {
    using namespace llvm;
    CodeGenOpt::Level cgol;
    switch (OptLevel) {
    case 0:
        cgol = CodeGenOpt::None;
        break;
    case 1:
        cgol = CodeGenOpt::Less;
        break;
    case 3:
        cgol = CodeGenOpt::Aggressive;
        break;
    case 2:
    default:
        cgol = CodeGenOpt::Default;
    }

    CodeModel::Model cm;
    std::string cms(CodeModel);
    if (cms == "small")
        cm = CodeModel::Small;
    else if (cms == "kernel")
        cm = CodeModel::Kernel;
    else if (cms == "medium")
        cm = CodeModel::Medium;
    else if (cms == "large")
        cm = CodeModel::Large;
    else if (cms == "default") // As per LLVM 5, needed for AOT
        cm = CodeModel::Small;
    else { // catches "jitdefault" and not set, as per LLVM 5, needed for MCJIT
        // fall through, use model based on bitness
        int bits = sizeof(void *);
        if (bits == 4)
            cm = CodeModel::Small;
        else
            cm = CodeModel::Large;
    }

    Optional<Reloc::Model> rm;
    std::string rms(RelocModel);
    if (rms == "static")
        rm = Reloc::Static;
    else if (rms == "pic")
        rm = Reloc::PIC_;
    else if (rms == "dynamicnopic")
        rm = Reloc::DynamicNoPIC;

    TargetOptions opt;
#if LLVM_VERSION_MAJOR < 12
    opt.PrintMachineCode = PrintMC;
<<<<<<< HEAD
=======
#else
    opt.MCOptions.ShowMCInst = PrintMC;
>>>>>>> 6cf968b0
#endif
    opt.MCOptions.ABIName = ABIName;

    bool jit = JIT;

    return wrap(unwrap(T)->createTargetMachine(Triple, CPU, Features, opt, rm,
                                               cm, cgol, jit));
}

API_EXPORT(void)
LLVMPY_DisposeTargetMachine(LLVMTargetMachineRef TM) {
    return LLVMDisposeTargetMachine(TM);
}

API_EXPORT(void)
LLVMPY_GetTargetMachineTriple(LLVMTargetMachineRef TM, const char **Out) {
    // result is already strdup()ed by LLVMGetTargetMachineTriple
    *Out = LLVMGetTargetMachineTriple(TM);
}

API_EXPORT(void)
LLVMPY_SetTargetMachineAsmVerbosity(LLVMTargetMachineRef TM, int verbose) {
    LLVMSetTargetMachineAsmVerbosity(TM, verbose);
}

API_EXPORT(LLVMMemoryBufferRef)
LLVMPY_TargetMachineEmitToMemory(LLVMTargetMachineRef TM, LLVMModuleRef M,
                                 int use_object, const char **ErrOut) {
    LLVMCodeGenFileType filetype = LLVMAssemblyFile;
    if (use_object)
        filetype = LLVMObjectFile;

    char *ErrorMessage;
    LLVMMemoryBufferRef BufOut;
    int err = LLVMTargetMachineEmitToMemoryBuffer(TM, M, filetype,
                                                  &ErrorMessage, &BufOut);
    if (err) {
        *ErrOut = LLVMPY_CreateString(ErrorMessage);
        LLVMDisposeMessage(ErrorMessage);
        return NULL;
    }

    return BufOut;
}

API_EXPORT(LLVMTargetDataRef)
LLVMPY_CreateTargetMachineData(LLVMTargetMachineRef TM) {
    return llvm::wrap(
        new llvm::DataLayout(llvm::unwrap(TM)->createDataLayout()));
}

API_EXPORT(void)
LLVMPY_AddAnalysisPasses(LLVMTargetMachineRef TM, LLVMPassManagerRef PM) {
    LLVMAddAnalysisPasses(TM, PM);
}

API_EXPORT(const void *)
LLVMPY_GetBufferStart(LLVMMemoryBufferRef MB) { return LLVMGetBufferStart(MB); }

API_EXPORT(size_t)
LLVMPY_GetBufferSize(LLVMMemoryBufferRef MB) { return LLVMGetBufferSize(MB); }

API_EXPORT(void)
LLVMPY_DisposeMemoryBuffer(LLVMMemoryBufferRef MB) {
    return LLVMDisposeMemoryBuffer(MB);
}

API_EXPORT(int)
LLVMPY_HasSVMLSupport(void) {
#ifdef HAVE_SVML
    return 1;
#else
    return 0;
#endif
}

/*

If needed:

explicit TargetLibraryInfoWrapperPass(const Triple &T);

void LLVMAddTargetLibraryInfo(LLVMTargetLibraryInfoRef TLI,
                              LLVMPassManagerRef PM) {
  unwrap(PM)->add(new TargetLibraryInfoWrapperPass(*unwrap(TLI)));
}
*/

} // end extern "C"<|MERGE_RESOLUTION|>--- conflicted
+++ resolved
@@ -6,17 +6,10 @@
 #include "llvm/IR/LegacyPassManager.h"
 #include "llvm/IR/Type.h"
 #include "llvm/Support/Host.h"
-<<<<<<< HEAD
-#if LLVM_VERSION_MAJOR < 14
-#include "llvm/Support/TargetRegistry.h"
-#else
-#include "llvm/MC/TargetRegistry.h"
-=======
 #if LLVM_VERSION_MAJOR > 13
 #include "llvm/MC/TargetRegistry.h"
 #else
 #include "llvm/Support/TargetRegistry.h"
->>>>>>> 6cf968b0
 #endif
 #include "llvm/Target/TargetMachine.h"
 
@@ -222,11 +215,8 @@
     TargetOptions opt;
 #if LLVM_VERSION_MAJOR < 12
     opt.PrintMachineCode = PrintMC;
-<<<<<<< HEAD
-=======
 #else
     opt.MCOptions.ShowMCInst = PrintMC;
->>>>>>> 6cf968b0
 #endif
     opt.MCOptions.ABIName = ABIName;
 
