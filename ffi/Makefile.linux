--- conflicted
+++ resolved
@@ -13,11 +13,8 @@
 INCLUDE = core.h
 OBJ = assembly.o bitcode.o core.o initfini.o module.o value.o \
 	  executionengine.o transforms.o passmanagers.o targets.o type.o dylib.o \
-<<<<<<< HEAD
-	  linker.o object_file.o custom_passes.o orcjit.o memorymanager.o lld.o
-=======
-	  linker.o object_file.o custom_passes.o orcjit.o memorymanager.o newpassmanagers.o
->>>>>>> 78ebf9bf
+	  linker.o object_file.o custom_passes.o orcjit.o memorymanager.o lld.o \
+    newpassmanagers.o
 OUTPUT = libllvmlite.so
 
 all: $(OUTPUT)
