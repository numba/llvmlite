--- conflicted
+++ resolved
@@ -13,11 +13,7 @@
 INCLUDE = core.h
 OBJ = assembly.o bitcode.o core.o initfini.o module.o value.o \
 	  executionengine.o transforms.o passmanagers.o targets.o dylib.o \
-<<<<<<< HEAD
-	  linker.o object_file.o custom_passes.o lld.o
-=======
-	  linker.o object_file.o custom_passes.o orcjit.o
->>>>>>> 9186d378
+	  linker.o object_file.o custom_passes.o lld.o orcjit.o
 OUTPUT = libllvmlite.so
 
 all: $(OUTPUT)
