--- conflicted
+++ resolved
@@ -11,15 +11,9 @@
 LDFLAGS := $(LDFLAGS) $(LLVM_LDFLAGS) $(LD_FLTO_FLAGS)
 LIBS = $(LLVM_LIBS)
 INCLUDE = core.h
-<<<<<<< HEAD
-SRC = assembly.cpp bitcode.cpp core.cpp initfini.cpp module.cpp value.cpp \
-	  executionengine.cpp transforms.cpp passmanagers.cpp targets.cpp dylib.cpp \
-	  linker.cpp object_file.cpp lld.cpp
-=======
 OBJ = assembly.o bitcode.o core.o initfini.o module.o value.o \
 	  executionengine.o transforms.o passmanagers.o targets.o dylib.o \
-	  linker.o object_file.o custom_passes.o
->>>>>>> ed0f625e
+	  linker.o object_file.o custom_passes.o lld.o
 OUTPUT = libllvmlite.so
 
 all: $(OUTPUT)
