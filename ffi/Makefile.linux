# Using g++ is recommended for linking
CXX ?= g++

# -flto and --exclude-libs allow us to remove those parts of LLVM we don't use
CXX_FLTO_FLAGS ?= -flto
LD_FLTO_FLAGS ?= -flto -Wl,--exclude-libs=ALL
# -fPIC is required when compiling objects for a shared library
CXX_FPIC_FLAGS ?= -fPIC

CXXFLAGS := $(CPPFLAGS) $(CXXFLAGS) $(LLVM_CXXFLAGS) $(CXX_FLTO_FLAGS) $(CXX_FPIC_FLAGS)
LDFLAGS := $(LDFLAGS) $(LLVM_LDFLAGS) $(LD_FLTO_FLAGS)
LIBS = $(LLVM_LIBS)
INCLUDE = core.h
OBJ = assembly.o bitcode.o core.o initfini.o module.o value.o \
<<<<<<< HEAD
	  executionengine.o transforms.o passmanagers.o targets.o type.o dylib.o \
	  linker.o object_file.o custom_passes.o orcjit.o
=======
	  executionengine.o transforms.o passmanagers.o targets.o dylib.o \
	  linker.o object_file.o custom_passes.o orcjit.o memorymanager.o
>>>>>>> e70590fd
OUTPUT = libllvmlite.so

all: $(OUTPUT)

.cpp.o: $(INCLUDE)
	$(CXX) -c $(CXXFLAGS) $< -o $@

$(OUTPUT): $(OBJ)
	# static-libstdc++ avoids runtime dependencies on a
	# particular libstdc++ version.
	$(CXX) $(CXX_STATIC_LINK) -shared $(CXXFLAGS) $(OBJ) -o $(OUTPUT) $(LDFLAGS) $(LIBS)

clean:
	rm -rf test $(OUTPUT) $(OBJ)<|MERGE_RESOLUTION|>--- conflicted
+++ resolved
@@ -12,13 +12,8 @@
 LIBS = $(LLVM_LIBS)
 INCLUDE = core.h
 OBJ = assembly.o bitcode.o core.o initfini.o module.o value.o \
-<<<<<<< HEAD
 	  executionengine.o transforms.o passmanagers.o targets.o type.o dylib.o \
-	  linker.o object_file.o custom_passes.o orcjit.o
-=======
-	  executionengine.o transforms.o passmanagers.o targets.o dylib.o \
 	  linker.o object_file.o custom_passes.o orcjit.o memorymanager.o
->>>>>>> e70590fd
 OUTPUT = libllvmlite.so
 
 all: $(OUTPUT)
