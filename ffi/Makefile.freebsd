--- conflicted
+++ resolved
@@ -11,11 +11,8 @@
 INCLUDE = core.h
 SRC = assembly.cpp bitcode.cpp core.cpp initfini.cpp module.cpp value.cpp \
 	executionengine.cpp transforms.cpp passmanagers.cpp targets.cpp dylib.cpp \
-<<<<<<< HEAD
-	linker.cpp object_file.cpp orcjit.cpp custom_passes.cpp lld.cpp
-=======
-	linker.cpp object_file.cpp orcjit.cpp custom_passes.cpp memorymanager.cpp
->>>>>>> e70590fd
+	linker.cpp object_file.cpp orcjit.cpp custom_passes.cpp memorymanager.cpp \
+  lld.cpp
 OUTPUT = libllvmlite.so
 
 all: $(OUTPUT)
