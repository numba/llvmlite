
CXX = clang++ -stdlib=libc++

# -flto and --exclude-libs allow us to remove those parts of LLVM we don't use
CXX_FLTO_FLAGS ?= -flto
LD_FLTO_FLAGS ?= -flto -Wl,--exclude-libs=ALL

CXXFLAGS := $(CPPFLAGS) $(CXXFLAGS) $(LLVM_CXXFLAGS) $(CXX_FLTO_FLAGS)
LDFLAGS := $(LDFLAGS) $(LLVM_LDFLAGS) $(LD_FLTO_FLAGS)
LIBS = $(LLVM_LIBS)
INCLUDE = core.h
SRC = assembly.cpp bitcode.cpp core.cpp initfini.cpp module.cpp value.cpp \
	executionengine.cpp transforms.cpp passmanagers.cpp targets.cpp dylib.cpp \
<<<<<<< HEAD
	linker.cpp object_file.cpp lld.cpp
=======
	linker.cpp object_file.cpp orcjit.cpp
>>>>>>> b0bb7885
OUTPUT = libllvmlite.so

all: $(OUTPUT)

$(OUTPUT): $(SRC) $(INCLUDE)
	$(CXX) -shared $(CXXFLAGS) $(SRC) -o $(OUTPUT) $(LDFLAGS) $(LIBS)

clean:
	rm -rf test<|MERGE_RESOLUTION|>--- conflicted
+++ resolved
@@ -11,11 +11,8 @@
 INCLUDE = core.h
 SRC = assembly.cpp bitcode.cpp core.cpp initfini.cpp module.cpp value.cpp \
 	executionengine.cpp transforms.cpp passmanagers.cpp targets.cpp dylib.cpp \
-<<<<<<< HEAD
-	linker.cpp object_file.cpp lld.cpp
-=======
-	linker.cpp object_file.cpp orcjit.cpp
->>>>>>> b0bb7885
+
+linker.cpp object_file.cpp orcjit.cpp lld.cpp
 OUTPUT = libllvmlite.so
 
 all: $(OUTPUT)
