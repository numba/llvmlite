--- conflicted
+++ resolved
@@ -12,11 +12,7 @@
 SRC = assembly.cpp bitcode.cpp core.cpp initfini.cpp module.cpp value.cpp \
 	executionengine.cpp transforms.cpp passmanagers.cpp type.cpp targets.cpp \
 	dylib.cpp linker.cpp object_file.cpp orcjit.cpp custom_passes.cpp \
-<<<<<<< HEAD
-	memorymanager.cpp lld.cpp
-=======
-	memorymanager.cpp newpassmanagers.cpp
->>>>>>> 78ebf9bf
+	memorymanager.cpp lld.cpp newpassmanagers.cpp
 OUTPUT = libllvmlite.so
 
 all: $(OUTPUT)
