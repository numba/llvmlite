--- conflicted
+++ resolved
@@ -9,11 +9,7 @@
 SRC = assembly.cpp bitcode.cpp core.cpp initfini.cpp module.cpp value.cpp \
 	  executionengine.cpp transforms.cpp passmanagers.cpp targets.cpp type.cpp \
 	  dylib.cpp linker.cpp object_file.cpp custom_passes.cpp orcjit.cpp \
-<<<<<<< HEAD
-	  memorymanager.cpp lld.cpp
-=======
-	  memorymanager.cpp newpassmanagers.cpp
->>>>>>> 78ebf9bf
+	  memorymanager.cpp lld.cpp newpassmanagers.cpp
 OUTPUT = libllvmlite.dylib
 MACOSX_DEPLOYMENT_TARGET ?= 10.9
 
