--- conflicted
+++ resolved
@@ -219,11 +219,8 @@
 LLVMPY_AddLintPass(LLVMPassManagerRef PM) {
 #if LLVM_VERSION_MAJOR < 12
     unwrap(PM)->add(llvm::createLintPass());
-<<<<<<< HEAD
-=======
 #else
     unwrap(PM)->add(llvm::createLintLegacyPassPass());
->>>>>>> 6cf968b0
 #endif
 }
 API_EXPORT(void)
