#include "core.h"
#include "llvm-c/TargetMachine.h"
#include "llvm/Analysis/AliasAnalysisEvaluator.h"
#include "llvm/Analysis/AliasSetTracker.h"
#include "llvm/Analysis/AssumptionCache.h"
#include "llvm/Analysis/BasicAliasAnalysis.h"
#include "llvm/Analysis/BlockFrequencyInfo.h"
#include "llvm/Analysis/BranchProbabilityInfo.h"
#include "llvm/Analysis/CFGPrinter.h"
#include "llvm/Analysis/CGSCCPassManager.h"
#include "llvm/Analysis/CallGraph.h"
#include "llvm/Analysis/CallPrinter.h"
#include "llvm/Analysis/CostModel.h"
#include "llvm/Analysis/CycleAnalysis.h"
#include "llvm/Analysis/DDG.h"
#include "llvm/Analysis/DDGPrinter.h"
#include "llvm/Analysis/Delinearization.h"
#include "llvm/Analysis/DemandedBits.h"
#include "llvm/Analysis/DependenceAnalysis.h"
#include "llvm/Analysis/DomPrinter.h"
#include "llvm/Analysis/DominanceFrontier.h"
#include "llvm/Analysis/FunctionPropertiesAnalysis.h"
#include "llvm/Analysis/GlobalsModRef.h"
#include "llvm/Analysis/IRSimilarityIdentifier.h"
#include "llvm/Analysis/IVUsers.h"
#include "llvm/Analysis/InlineAdvisor.h"
#include "llvm/Analysis/InlineSizeEstimatorAnalysis.h"
#include "llvm/Analysis/InstCount.h"
#include "llvm/Analysis/LazyCallGraph.h"
#include "llvm/Analysis/LazyValueInfo.h"
#include "llvm/Analysis/Lint.h"
#include "llvm/Analysis/LoopAccessAnalysis.h"
#include "llvm/Analysis/LoopCacheAnalysis.h"
#include "llvm/Analysis/LoopInfo.h"
#include "llvm/Analysis/LoopNestAnalysis.h"
#include "llvm/Analysis/MemDerefPrinter.h"
#include "llvm/Analysis/MemoryDependenceAnalysis.h"
#include "llvm/Analysis/MemorySSA.h"
#include "llvm/Analysis/ModuleDebugInfoPrinter.h"
#include "llvm/Analysis/ModuleSummaryAnalysis.h"
#include "llvm/Analysis/MustExecute.h"
#include "llvm/Analysis/ObjCARCAliasAnalysis.h"
#include "llvm/Analysis/OptimizationRemarkEmitter.h"
#include "llvm/Analysis/PhiValues.h"
#include "llvm/Analysis/PostDominators.h"
#include "llvm/Analysis/ProfileSummaryInfo.h"
#include "llvm/Analysis/RegionInfo.h"
#include "llvm/Analysis/ScalarEvolution.h"
#include "llvm/Analysis/ScalarEvolutionAliasAnalysis.h"
#include "llvm/Analysis/ScopedNoAliasAA.h"
#include "llvm/Analysis/StackLifetime.h"
#include "llvm/Analysis/StackSafetyAnalysis.h"
#include "llvm/Analysis/TargetLibraryInfo.h"
#include "llvm/Analysis/TargetTransformInfo.h"
#include "llvm/Analysis/TypeBasedAliasAnalysis.h"
#include "llvm/IR/Dominators.h"
#include "llvm/IR/IRPrintingPasses.h"
#include "llvm/IR/PassManager.h"
#include <llvm/IR/PassTimingInfo.h>
#include "llvm/IR/Verifier.h"
#include "llvm/Passes/PassBuilder.h"
#include "llvm/Passes/StandardInstrumentations.h"
#include "llvm/Support/raw_ostream.h"
#include "llvm/Transforms/AggressiveInstCombine/AggressiveInstCombine.h"
#include "llvm/Transforms/Coroutines/CoroCleanup.h"
#include "llvm/Transforms/Coroutines/CoroEarly.h"
#include "llvm/Transforms/Coroutines/CoroElide.h"
#include "llvm/Transforms/Coroutines/CoroSplit.h"
#include "llvm/Transforms/IPO/AlwaysInliner.h"
#include "llvm/Transforms/IPO/Annotation2Metadata.h"
#include "llvm/Transforms/IPO/ArgumentPromotion.h"
#include "llvm/Transforms/IPO/Attributor.h"
#include "llvm/Transforms/IPO/BlockExtractor.h"
#include "llvm/Transforms/IPO/CalledValuePropagation.h"
#include "llvm/Transforms/IPO/ConstantMerge.h"
#include "llvm/Transforms/IPO/CrossDSOCFI.h"
#include "llvm/Transforms/IPO/DeadArgumentElimination.h"
#include "llvm/Transforms/IPO/ElimAvailExtern.h"
#include "llvm/Transforms/IPO/ForceFunctionAttrs.h"
#include "llvm/Transforms/IPO/FunctionAttrs.h"
#include "llvm/Transforms/IPO/FunctionImport.h"
#include "llvm/Transforms/IPO/GlobalDCE.h"
#include "llvm/Transforms/IPO/GlobalOpt.h"
#include "llvm/Transforms/IPO/GlobalSplit.h"
#include "llvm/Transforms/IPO/HotColdSplitting.h"
#include "llvm/Transforms/IPO/IROutliner.h"
#include "llvm/Transforms/IPO/InferFunctionAttrs.h"
#include "llvm/Transforms/IPO/Inliner.h"
#include "llvm/Transforms/IPO/Internalize.h"
#include "llvm/Transforms/IPO/LoopExtractor.h"
#include "llvm/Transforms/IPO/LowerTypeTests.h"
#include "llvm/Transforms/IPO/MergeFunctions.h"
#include "llvm/Transforms/IPO/ModuleInliner.h"
#include "llvm/Transforms/IPO/OpenMPOpt.h"
#include "llvm/Transforms/IPO/PartialInlining.h"
#include "llvm/Transforms/IPO/SCCP.h"
#include "llvm/Transforms/IPO/SampleProfile.h"
#include "llvm/Transforms/IPO/SampleProfileProbe.h"
#include "llvm/Transforms/IPO/StripDeadPrototypes.h"
#include "llvm/Transforms/IPO/StripSymbols.h"
#include "llvm/Transforms/IPO/WholeProgramDevirt.h"
#include "llvm/Transforms/InstCombine/InstCombine.h"
#include "llvm/Transforms/Instrumentation/AddressSanitizer.h"
#include "llvm/Transforms/Instrumentation/BoundsChecking.h"
#include "llvm/Transforms/Instrumentation/CGProfile.h"
#include "llvm/Transforms/Instrumentation/ControlHeightReduction.h"
#include "llvm/Transforms/Instrumentation/DataFlowSanitizer.h"
#include "llvm/Transforms/Instrumentation/GCOVProfiler.h"
#include "llvm/Transforms/Instrumentation/HWAddressSanitizer.h"
#include "llvm/Transforms/Instrumentation/InstrOrderFile.h"
#include "llvm/Transforms/Instrumentation/InstrProfiling.h"
#include "llvm/Transforms/Instrumentation/MemProfiler.h"
#include "llvm/Transforms/Instrumentation/MemorySanitizer.h"
#include "llvm/Transforms/Instrumentation/PGOInstrumentation.h"
#include "llvm/Transforms/Instrumentation/SanitizerCoverage.h"
#include "llvm/Transforms/Instrumentation/ThreadSanitizer.h"
#include "llvm/Transforms/ObjCARC.h"
#include "llvm/Transforms/Scalar/ADCE.h"
#include "llvm/Transforms/Scalar/AlignmentFromAssumptions.h"
#include "llvm/Transforms/Scalar/AnnotationRemarks.h"
#include "llvm/Transforms/Scalar/BDCE.h"
#include "llvm/Transforms/Scalar/CallSiteSplitting.h"
#include "llvm/Transforms/Scalar/ConstantHoisting.h"
#include "llvm/Transforms/Scalar/ConstraintElimination.h"
#include "llvm/Transforms/Scalar/CorrelatedValuePropagation.h"
#include "llvm/Transforms/Scalar/DCE.h"
#include "llvm/Transforms/Scalar/DFAJumpThreading.h"
#include "llvm/Transforms/Scalar/DeadStoreElimination.h"
#include "llvm/Transforms/Scalar/DivRemPairs.h"
#include "llvm/Transforms/Scalar/EarlyCSE.h"
#include "llvm/Transforms/Scalar/FlattenCFG.h"
#include "llvm/Transforms/Scalar/Float2Int.h"
#include "llvm/Transforms/Scalar/GVN.h"
#include "llvm/Transforms/Scalar/GuardWidening.h"
#include "llvm/Transforms/Scalar/IVUsersPrinter.h"
#include "llvm/Transforms/Scalar/IndVarSimplify.h"
#include "llvm/Transforms/Scalar/InductiveRangeCheckElimination.h"
#include "llvm/Transforms/Scalar/InferAddressSpaces.h"
#include "llvm/Transforms/Scalar/InstSimplifyPass.h"
#include "llvm/Transforms/Scalar/JumpThreading.h"
#include "llvm/Transforms/Scalar/LICM.h"
#include "llvm/Transforms/Scalar/LoopAccessAnalysisPrinter.h"
#include "llvm/Transforms/Scalar/LoopBoundSplit.h"
#include "llvm/Transforms/Scalar/LoopDataPrefetch.h"
#include "llvm/Transforms/Scalar/LoopDeletion.h"
#include "llvm/Transforms/Scalar/LoopDistribute.h"
#include "llvm/Transforms/Scalar/LoopFlatten.h"
#include "llvm/Transforms/Scalar/LoopFuse.h"
#include "llvm/Transforms/Scalar/LoopIdiomRecognize.h"
#include "llvm/Transforms/Scalar/LoopInstSimplify.h"
#include "llvm/Transforms/Scalar/LoopInterchange.h"
#include "llvm/Transforms/Scalar/LoopLoadElimination.h"
#include "llvm/Transforms/Scalar/LoopPassManager.h"
#include "llvm/Transforms/Scalar/LoopPredication.h"
#include "llvm/Transforms/Scalar/LoopRotation.h"
#include "llvm/Transforms/Scalar/LoopSimplifyCFG.h"
#include "llvm/Transforms/Scalar/LoopSink.h"
#include "llvm/Transforms/Scalar/LoopStrengthReduce.h"
#include "llvm/Transforms/Scalar/LoopUnrollAndJamPass.h"
#include "llvm/Transforms/Scalar/LoopUnrollPass.h"
#include "llvm/Transforms/Scalar/LoopVersioningLICM.h"
#include "llvm/Transforms/Scalar/LowerAtomicPass.h"
#include "llvm/Transforms/Scalar/LowerConstantIntrinsics.h"
#include "llvm/Transforms/Scalar/LowerExpectIntrinsic.h"
#include "llvm/Transforms/Scalar/LowerGuardIntrinsic.h"
#include "llvm/Transforms/Scalar/LowerMatrixIntrinsics.h"
#include "llvm/Transforms/Scalar/LowerWidenableCondition.h"
#include "llvm/Transforms/Scalar/MakeGuardsExplicit.h"
#include "llvm/Transforms/Scalar/MemCpyOptimizer.h"
#include "llvm/Transforms/Scalar/MergeICmps.h"
#include "llvm/Transforms/Scalar/MergedLoadStoreMotion.h"
#include "llvm/Transforms/Scalar/NaryReassociate.h"
#include "llvm/Transforms/Scalar/NewGVN.h"
#include "llvm/Transforms/Scalar/PartiallyInlineLibCalls.h"
#include "llvm/Transforms/Scalar/Reassociate.h"
#include "llvm/Transforms/Scalar/Reg2Mem.h"
#include "llvm/Transforms/Scalar/RewriteStatepointsForGC.h"
#include "llvm/Transforms/Scalar/SCCP.h"
#include "llvm/Transforms/Scalar/SROA.h"
#include "llvm/Transforms/Scalar/ScalarizeMaskedMemIntrin.h"
#include "llvm/Transforms/Scalar/Scalarizer.h"
#include "llvm/Transforms/Scalar/SeparateConstOffsetFromGEP.h"
#include "llvm/Transforms/Scalar/SimpleLoopUnswitch.h"
#include "llvm/Transforms/Scalar/SimplifyCFG.h"
#include "llvm/Transforms/Scalar/Sink.h"
#include "llvm/Transforms/Scalar/SpeculativeExecution.h"
#include "llvm/Transforms/Scalar/StraightLineStrengthReduce.h"
#include "llvm/Transforms/Scalar/StructurizeCFG.h"
#include "llvm/Transforms/Scalar/TailRecursionElimination.h"
#include "llvm/Transforms/Scalar/WarnMissedTransforms.h"
#include "llvm/Transforms/Utils/AddDiscriminators.h"
#include "llvm/Transforms/Utils/AssumeBundleBuilder.h"
#include "llvm/Transforms/Utils/BreakCriticalEdges.h"
#include "llvm/Transforms/Utils/CanonicalizeAliases.h"
#include "llvm/Transforms/Utils/CanonicalizeFreezeInLoops.h"
#include "llvm/Transforms/Utils/Debugify.h"
#include "llvm/Transforms/Utils/EntryExitInstrumenter.h"
#include "llvm/Transforms/Utils/FixIrreducible.h"
#include "llvm/Transforms/Utils/HelloWorld.h"
#include "llvm/Transforms/Utils/InjectTLIMappings.h"
#include "llvm/Transforms/Utils/InstructionNamer.h"
#include "llvm/Transforms/Utils/LCSSA.h"
#include "llvm/Transforms/Utils/LibCallsShrinkWrap.h"
#include "llvm/Transforms/Utils/LoopSimplify.h"
#include "llvm/Transforms/Utils/LoopVersioning.h"
#include "llvm/Transforms/Utils/LowerGlobalDtors.h"
#include "llvm/Transforms/Utils/LowerInvoke.h"
#include "llvm/Transforms/Utils/LowerSwitch.h"
#include "llvm/Transforms/Utils/Mem2Reg.h"
#include "llvm/Transforms/Utils/MetaRenamer.h"
#include "llvm/Transforms/Utils/NameAnonGlobals.h"
#include "llvm/Transforms/Utils/PredicateInfo.h"
#include "llvm/Transforms/Utils/RelLookupTableConverter.h"
#include "llvm/Transforms/Utils/StripGCRelocates.h"
#include "llvm/Transforms/Utils/StripNonLineTableDebugInfo.h"
#include "llvm/Transforms/Utils/SymbolRewriter.h"
#include "llvm/Transforms/Utils/UnifyFunctionExitNodes.h"
#include "llvm/Transforms/Utils/UnifyLoopExits.h"
#include "llvm/Transforms/Vectorize/LoadStoreVectorizer.h"
#include "llvm/Transforms/Vectorize/LoopVectorize.h"
#include "llvm/Transforms/Vectorize/SLPVectorizer.h"
#include "llvm/Transforms/Vectorize/VectorCombine.h"

using namespace llvm;

#define STRINGIFY(x) #x
#define TOSTRING(x) STRINGIFY(x)

/*
 * Exposed API
 */

namespace llvm {

struct OpaqueModulePassManager;
typedef OpaqueModulePassManager *LLVMModulePassManagerRef;
DEFINE_SIMPLE_CONVERSION_FUNCTIONS(ModulePassManager, LLVMModulePassManagerRef)

struct OpaqueFunctionPassManager;
typedef OpaqueFunctionPassManager *LLVMFunctionPassManagerRef;
DEFINE_SIMPLE_CONVERSION_FUNCTIONS(FunctionPassManager,
                                   LLVMFunctionPassManagerRef)

struct OpaquePassBuilder;
typedef OpaquePassBuilder *LLVMPassBuilderRef;
DEFINE_SIMPLE_CONVERSION_FUNCTIONS(PassBuilder, LLVMPassBuilderRef)

struct OpaquePipelineTuningOptions;
typedef OpaquePipelineTuningOptions *LLVMPipelineTuningOptionsRef;
DEFINE_SIMPLE_CONVERSION_FUNCTIONS(PipelineTuningOptions,
                                   LLVMPipelineTuningOptionsRef)

struct OpaqueTimePassesHandler;
typedef OpaqueTimePassesHandler *LLVMTimePassesHandlerRef;
DEFINE_SIMPLE_CONVERSION_FUNCTIONS(TimePassesHandler, LLVMTimePassesHandlerRef)

static TargetMachine *unwrap(LLVMTargetMachineRef P) {
    return reinterpret_cast<TargetMachine *>(P);
}

} // namespace llvm

// C++ linkage
static OptimizationLevel mapLevel(int speed_level, int size_level) {
    switch (size_level) {
    case 0:
        switch (speed_level) {
        case 0:
            return OptimizationLevel::O0;
        case 1:
            return OptimizationLevel::O1;
        case 2:
            return OptimizationLevel::O2;
        case 3:
            return OptimizationLevel::O3;
        default:
            llvm_unreachable("Invalid optimization level");
        }
    case 1:
        if (speed_level == 1)
            return OptimizationLevel::Os;
        llvm_unreachable("Invalid optimization level for size level 1");
    case 2:
        if (speed_level == 2)
            return OptimizationLevel::Oz;
        llvm_unreachable("Invalid optimization level for size level 2");
    default:
        llvm_unreachable("Invalid size level");
        break;
    }
}

extern "C" {

API_EXPORT(void)
LLVMPY_SetTimePasses(bool enable) { TimePassesIsEnabled = enable; }

API_EXPORT(void)
LLVMPY_ReportAndResetTimings(const char **outmsg) {
    std::string osbuf;
    raw_string_ostream os(osbuf);
    reportAndResetTimings(&os);
    os.flush();
    *outmsg = LLVMPY_CreateString(os.str().c_str());
}

// MPM

API_EXPORT(LLVMModulePassManagerRef)
LLVMPY_CreateNewModulePassManager() {
    return llvm::wrap(new PassManager<Module>());
}

API_EXPORT(void)
LLVMPY_RunNewModulePassManager(LLVMModulePassManagerRef MPMRef,
                               LLVMModuleRef mod, LLVMPassBuilderRef PBRef) {

    ModulePassManager *MPM = llvm::unwrap(MPMRef);
    Module *M = llvm::unwrap(mod);
    PassBuilder *PB = llvm::unwrap(PBRef);

    // TODO: Make these set(able) by user
    bool DebugLogging = false;
    bool VerifyEach = false;

    LoopAnalysisManager LAM;
    FunctionAnalysisManager FAM;
    CGSCCAnalysisManager CGAM;
    ModuleAnalysisManager MAM;

    PrintPassOptions PrintPassOpts;

<<<<<<< HEAD
=======
    // NOTE: The following are used to provide an alternative outstream to
    // STDOUT and need to be declared ahead of instantiating the
    // StandardInstrumentations instance as they need to have a lifetime that
    // is longer than the StandardInstrumentations. See following notes for
    // details:
    //
    // The reason for this is that a StandardInstrumentations instance (SI)
    // contains a TimePassesHandler instance (TP), when the SI goes out of scope
    // it triggers the TP member destructor, and this is defined so as to call
    // `TP->print()` to trigger the side effect of draining the pass timing
    // buffer and resetting the timers. This `print()` call will by default
    // drain to stdout and so a buffer is provided in the following and set as
    // the "out stream" for the TP so that any such printing isn't visible to
    // the user. Independently of all this, if the user wants timing
    // information, there is a managed TP instance along with code managing the
    // state of information capturing available as part of the LLVMPY interface.
    // This is independently registered and managed outside of the
    // StandardInstrumentations system.
    //
    // Summary: the StandardInstrumentations TimePassesHandler instance isn't
    // used by anything available to llvmlite users, and so its printing stuff
    // is just being hidden.
    std::string osbuf;
    raw_string_ostream os(osbuf);

#if LLVM_VERSION_MAJOR < 16
    StandardInstrumentations SI(DebugLogging, VerifyEach, PrintPassOpts);
#else
>>>>>>> 54ce391a
    StandardInstrumentations SI(M->getContext(), DebugLogging, VerifyEach,
                                PrintPassOpts);
    // https://reviews.llvm.org/D146160
    SI.registerCallbacks(*PB->getPassInstrumentationCallbacks(), &MAM);

    // If the timing information is required, this is handled elsewhere, the
    // instance of the TimePassesHandler on the StandardInstrumentations object
    // needs to just redirect its print output to somewhere not visible to
    // users.
    if (TimePassesIsEnabled) {
        TimePassesHandler &TP = SI.getTimePasses();
        TP.setOutStream(os);
    }

    PB->registerLoopAnalyses(LAM);
    PB->registerFunctionAnalyses(FAM);
    PB->registerCGSCCAnalyses(CGAM);
    PB->registerModuleAnalyses(MAM);
    PB->crossRegisterProxies(LAM, FAM, CGAM, MAM);

    MPM->run(*M, MAM);
}

API_EXPORT(void)
LLVMPY_AddJumpThreadingPass_module(LLVMModulePassManagerRef MPM, int T) {
    llvm::unwrap(MPM)->addPass(
        createModuleToFunctionPassAdaptor(JumpThreadingPass(T)));
}

API_EXPORT(void)
LLVMPY_DisposeNewModulePassManger(LLVMModulePassManagerRef MPM) {
    delete llvm::unwrap(MPM);
}

// FPM

API_EXPORT(LLVMFunctionPassManagerRef)
LLVMPY_CreateNewFunctionPassManager() {
    return llvm::wrap(new PassManager<Function>());
}

API_EXPORT(void)
LLVMPY_RunNewFunctionPassManager(LLVMFunctionPassManagerRef FPMRef,
                                 LLVMValueRef FRef, LLVMPassBuilderRef PBRef) {

    FunctionPassManager *FPM = llvm::unwrap(FPMRef);
    Function *F = reinterpret_cast<Function *>(FRef);
    PassBuilder *PB = llvm::unwrap(PBRef);

    // Don't try to optimize function declarations
    if (F->isDeclaration())
        return;

    // TODO: Make these set(able) by user
    bool DebugLogging = false;
    bool VerifyEach = false;

    LoopAnalysisManager LAM;
    FunctionAnalysisManager FAM;
    CGSCCAnalysisManager CGAM;
    ModuleAnalysisManager MAM;

    // TODO: Can expose this in ffi layer
    PrintPassOptions PrintPassOpts;

<<<<<<< HEAD
=======
    // See note in LLVMPY_RunNewModulePassManager for what is going on with
    // these variables and the call below to TP.setOutStream().
    std::string osbuf;
    raw_string_ostream os(osbuf);

#if LLVM_VERSION_MAJOR < 16
    StandardInstrumentations SI(DebugLogging, VerifyEach, PrintPassOpts);
#else
>>>>>>> 54ce391a
    StandardInstrumentations SI(F->getContext(), DebugLogging, VerifyEach,
                                PrintPassOpts);
    // https://reviews.llvm.org/D146160
    SI.registerCallbacks(*PB->getPassInstrumentationCallbacks(), &MAM);

    if (TimePassesIsEnabled) {
        TimePassesHandler &TP = SI.getTimePasses();
        TP.setOutStream(os);
    }

    PB->registerLoopAnalyses(LAM);
    PB->registerFunctionAnalyses(FAM);
    PB->registerCGSCCAnalyses(CGAM);
    PB->registerModuleAnalyses(MAM);
    PB->crossRegisterProxies(LAM, FAM, CGAM, MAM);
    FPM->run(*F, FAM);
}

API_EXPORT(void)
LLVMPY_AddJumpThreadingPass_function(LLVMFunctionPassManagerRef FPM, int T) {
    llvm::unwrap(FPM)->addPass(JumpThreadingPass(T));
}

API_EXPORT(void)
LLVMPY_DisposeNewFunctionPassManger(LLVMFunctionPassManagerRef FPM) {
    delete llvm::unwrap(FPM);
}

// PTO

API_EXPORT(LLVMPipelineTuningOptionsRef)
LLVMPY_CreatePipelineTuningOptions() {
    return llvm::wrap(new PipelineTuningOptions());
}

API_EXPORT(bool)
LLVMPY_PTOGetLoopInterleaving(LLVMPipelineTuningOptionsRef PTO) {
    return llvm::unwrap(PTO)->LoopInterleaving;
}

API_EXPORT(void)
LLVMPY_PTOSetLoopInterleaving(LLVMPipelineTuningOptionsRef PTO, bool value) {
    llvm::unwrap(PTO)->LoopInterleaving = value;
}

API_EXPORT(bool)
LLVMPY_PTOGetLoopVectorization(LLVMPipelineTuningOptionsRef PTO) {
    return llvm::unwrap(PTO)->LoopVectorization;
}

API_EXPORT(void)
LLVMPY_PTOSetLoopVectorization(LLVMPipelineTuningOptionsRef PTO, bool value) {
    llvm::unwrap(PTO)->LoopVectorization = value;
}

API_EXPORT(bool)
LLVMPY_PTOGetSLPVectorization(LLVMPipelineTuningOptionsRef PTO) {
    return llvm::unwrap(PTO)->SLPVectorization;
}

API_EXPORT(void)
LLVMPY_PTOSetSLPVectorization(LLVMPipelineTuningOptionsRef PTO, bool value) {
    llvm::unwrap(PTO)->SLPVectorization = value;
}

API_EXPORT(bool)
LLVMPY_PTOGetLoopUnrolling(LLVMPipelineTuningOptionsRef PTO) {
    return llvm::unwrap(PTO)->LoopUnrolling;
}

API_EXPORT(void)
LLVMPY_PTOSetLoopUnrolling(LLVMPipelineTuningOptionsRef PTO, bool value) {
    llvm::unwrap(PTO)->LoopUnrolling = value;
}

API_EXPORT(int)
LLVMPY_PTOGetInlinerThreshold(LLVMPipelineTuningOptionsRef PTO) {
    return llvm::unwrap(PTO)->InlinerThreshold;
}

API_EXPORT(void)
LLVMPY_PTOSetInlinerThreshold(LLVMPipelineTuningOptionsRef PTO, bool value) {
    llvm::unwrap(PTO)->InlinerThreshold = value;
}

API_EXPORT(void)
LLVMPY_DisposePipelineTuningOptions(LLVMPipelineTuningOptionsRef PTO) {
    delete llvm::unwrap(PTO);
}

// PB

API_EXPORT(LLVMTimePassesHandlerRef)
LLVMPY_CreateTimePassesHandler() {
    bool enabled = true;
    return llvm::wrap(new TimePassesHandler(enabled));
}

API_EXPORT(void)
LLVMPY_DisposeTimePassesHandler(LLVMTimePassesHandlerRef TimePassesRef) {
    delete llvm::unwrap(TimePassesRef);
}

API_EXPORT(void)
LLVMPY_EnableTimePasses(LLVMPassBuilderRef PBRef,
                        LLVMTimePassesHandlerRef TimePassesRef) {
    TimePassesHandler *TP = llvm::unwrap(TimePassesRef);
    TimePassesIsEnabled = true;
    PassBuilder *PB = llvm::unwrap(PBRef);
    PassInstrumentationCallbacks *PIC = PB->getPassInstrumentationCallbacks();
    TP->registerCallbacks(*PIC);
}

API_EXPORT(void)
LLVMPY_ReportAndDisableTimePasses(LLVMTimePassesHandlerRef TimePassesRef,
                                  const char **outmsg) {
    std::string osbuf;
    raw_string_ostream os(osbuf);
    TimePassesHandler *TP = llvm::unwrap(TimePassesRef);
    TP->setOutStream(os);
    TP->print();
    os.flush();
    *outmsg = LLVMPY_CreateString(os.str().c_str());
    TimePassesIsEnabled = false;
}

API_EXPORT(LLVMPassBuilderRef)
LLVMPY_CreatePassBuilder(LLVMTargetMachineRef TMRef,
                         LLVMPipelineTuningOptionsRef PTORef) {
    TargetMachine *TM = llvm::unwrap(TMRef);
    PipelineTuningOptions *PTO = llvm::unwrap(PTORef);
    PassInstrumentationCallbacks *PIC = new PassInstrumentationCallbacks();
    return llvm::wrap(new PassBuilder(TM, *PTO, std::nullopt, PIC));
}

API_EXPORT(void)
LLVMPY_DisposePassBuilder(LLVMPassBuilderRef PBRef) {
    delete llvm::unwrap(PBRef);
}

API_EXPORT(LLVMModulePassManagerRef)
LLVMPY_buildPerModuleDefaultPipeline(LLVMPassBuilderRef PBref, int speed_level,
                                     int size_level) {

    PassBuilder *PB = llvm::unwrap(PBref);
    OptimizationLevel OL = mapLevel(speed_level, size_level);

    // FIXME: No need to explicitly take care of O0 from LLVM 17
    if (OL == OptimizationLevel::O0) {
        return llvm::wrap(
            new ModulePassManager(PB->buildO0DefaultPipeline(OL)));
    }

    return llvm::wrap(
        new ModulePassManager(PB->buildPerModuleDefaultPipeline(OL)));
}

API_EXPORT(LLVMFunctionPassManagerRef)
LLVMPY_buildFunctionSimplificationPipeline(LLVMPassBuilderRef PBref,
                                           int speed_level, int size_level) {

    PassBuilder *PB = llvm::unwrap(PBref);
    OptimizationLevel OL = mapLevel(speed_level, size_level);
    if (OL == OptimizationLevel::O0)
        return llvm::wrap(new FunctionPassManager());

    FunctionPassManager *FPM = new FunctionPassManager(
        PB->buildFunctionSimplificationPipeline(OL, ThinOrFullLTOPhase::None));
    return llvm::wrap(FPM);
}

// TODO: From LLVM 16 SROA takes parameter whether to preserve cfg or not which
// can be exposed in the Python API https://reviews.llvm.org/D138238
API_EXPORT(void)
LLVMPY_module_AddSROAPass(LLVMModulePassManagerRef MPM) {
#if LLVM_VERSION_MAJOR < 16
    llvm::unwrap(MPM)->addPass(createModuleToFunctionPassAdaptor(SROAPass()));
#else
    llvm::unwrap(MPM)->addPass(
        createModuleToFunctionPassAdaptor(SROAPass(SROAOptions::PreserveCFG)));
#endif
}

API_EXPORT(void)
LLVMPY_function_AddSROAPass(LLVMFunctionPassManagerRef FPM) {
#if LLVM_VERSION_MAJOR < 16
    llvm::unwrap(FPM)->addPass(SROAPass());
#else
    llvm::unwrap(FPM)->addPass(SROAPass(SROAOptions::PreserveCFG));
#endif
}

API_EXPORT(void)
LLVMPY_module_AddModuleDebugInfoPrinterPass(LLVMModulePassManagerRef MPM) {
    llvm::unwrap(MPM)->addPass(ModuleDebugInfoPrinterPass(llvm::outs()));
}

#define CGSCC_PASS(NAME)                                                       \
    API_EXPORT(void) LLVMPY_module_Add##NAME(LLVMModulePassManagerRef MPM) {   \
        llvm::unwrap(MPM)->addPass(                                            \
            createModuleToPostOrderCGSCCPassAdaptor(NAME()));                  \
    }
#include "PASSREGISTRY.def"

#define MODULE_PASS(NAME)                                                      \
    API_EXPORT(void) LLVMPY_module_Add##NAME(LLVMModulePassManagerRef MPM) {   \
        llvm::unwrap(MPM)->addPass(NAME());                                    \
    }
#include "PASSREGISTRY.def"

#define FUNCTION_PASS(NAME)                                                    \
    API_EXPORT(void) LLVMPY_module_Add##NAME(LLVMModulePassManagerRef MPM) {   \
        llvm::unwrap(MPM)->addPass(createModuleToFunctionPassAdaptor(NAME())); \
    }                                                                          \
    API_EXPORT(void)                                                           \
    LLVMPY_function_Add##NAME(LLVMFunctionPassManagerRef FPM) {                \
        llvm::unwrap(FPM)->addPass(NAME());                                    \
    }
#include "PASSREGISTRY.def"

#define LOOP_PASS(NAME)                                                        \
    API_EXPORT(void) LLVMPY_module_Add##NAME(LLVMModulePassManagerRef MPM) {   \
        llvm::unwrap(MPM)->addPass(createModuleToFunctionPassAdaptor(          \
            createFunctionToLoopPassAdaptor(NAME())));                         \
    }                                                                          \
    API_EXPORT(void)                                                           \
    LLVMPY_function_Add##NAME(LLVMFunctionPassManagerRef FPM) {                \
        llvm::unwrap(FPM)->addPass(createFunctionToLoopPassAdaptor(NAME()));   \
    }
#include "PASSREGISTRY.def"

} // end extern "C"<|MERGE_RESOLUTION|>--- conflicted
+++ resolved
@@ -330,8 +330,6 @@
 
     PrintPassOptions PrintPassOpts;
 
-<<<<<<< HEAD
-=======
     // NOTE: The following are used to provide an alternative outstream to
     // STDOUT and need to be declared ahead of instantiating the
     // StandardInstrumentations instance as they need to have a lifetime that
@@ -357,12 +355,9 @@
     std::string osbuf;
     raw_string_ostream os(osbuf);
 
-#if LLVM_VERSION_MAJOR < 16
-    StandardInstrumentations SI(DebugLogging, VerifyEach, PrintPassOpts);
-#else
->>>>>>> 54ce391a
     StandardInstrumentations SI(M->getContext(), DebugLogging, VerifyEach,
                                 PrintPassOpts);
+
     // https://reviews.llvm.org/D146160
     SI.registerCallbacks(*PB->getPassInstrumentationCallbacks(), &MAM);
 
@@ -426,19 +421,14 @@
     // TODO: Can expose this in ffi layer
     PrintPassOptions PrintPassOpts;
 
-<<<<<<< HEAD
-=======
     // See note in LLVMPY_RunNewModulePassManager for what is going on with
     // these variables and the call below to TP.setOutStream().
     std::string osbuf;
     raw_string_ostream os(osbuf);
 
-#if LLVM_VERSION_MAJOR < 16
-    StandardInstrumentations SI(DebugLogging, VerifyEach, PrintPassOpts);
-#else
->>>>>>> 54ce391a
     StandardInstrumentations SI(F->getContext(), DebugLogging, VerifyEach,
                                 PrintPassOpts);
+
     // https://reviews.llvm.org/D146160
     SI.registerCallbacks(*PB->getPassInstrumentationCallbacks(), &MAM);
 
@@ -612,21 +602,13 @@
 // can be exposed in the Python API https://reviews.llvm.org/D138238
 API_EXPORT(void)
 LLVMPY_module_AddSROAPass(LLVMModulePassManagerRef MPM) {
-#if LLVM_VERSION_MAJOR < 16
-    llvm::unwrap(MPM)->addPass(createModuleToFunctionPassAdaptor(SROAPass()));
-#else
     llvm::unwrap(MPM)->addPass(
         createModuleToFunctionPassAdaptor(SROAPass(SROAOptions::PreserveCFG)));
-#endif
 }
 
 API_EXPORT(void)
 LLVMPY_function_AddSROAPass(LLVMFunctionPassManagerRef FPM) {
-#if LLVM_VERSION_MAJOR < 16
-    llvm::unwrap(FPM)->addPass(SROAPass());
-#else
     llvm::unwrap(FPM)->addPass(SROAPass(SROAOptions::PreserveCFG));
-#endif
 }
 
 API_EXPORT(void)
