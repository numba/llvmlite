from __future__ import print_function, absolute_import

import ctypes
from ctypes import *
from ctypes.util import find_library
import gc
import locale
import os
import platform
import re
import subprocess
import sys
import unittest

from llvmlite import six, ir
from llvmlite import binding as llvm
from llvmlite.binding import ffi
from llvmlite import ir
from . import TestCase


# arvm7l needs extra ABI symbols to link successfully
if platform.machine() == 'armv7l':
    llvm.load_library_permanently('libgcc_s.so.1')


def no_de_locale():
    cur = locale.setlocale(locale.LC_ALL)
    try:
        locale.setlocale(locale.LC_ALL, 'de_DE')
    except locale.Error:
        return True
    else:
        return False
    finally:
        locale.setlocale(locale.LC_ALL, cur)


asm_sum = r"""
    ; ModuleID = '<string>'
    target triple = "{triple}"

    @glob = global i32 0
    @glob_b = global i8 0
    @glob_f = global float 1.5
    @glob_struct = global {{ i64, [2 x i64]}} {{i64 0, [2 x i64] [i64 0, i64 0]}}

    define i32 @sum(i32 %.1, i32 %.2) {{
      %.3 = add i32 %.1, %.2
      %.4 = add i32 0, %.3
      ret i32 %.4
    }}
    """

asm_sum2 = r"""
    ; ModuleID = '<string>'
    target triple = "{triple}"

    define i32 @sum(i32 %.1, i32 %.2) {{
      %.3 = add i32 %.1, %.2
      ret i32 %.3
    }}
    """

asm_mul = r"""
    ; ModuleID = '<string>'
    target triple = "{triple}"

    define i32 @mul(i32 %.1, i32 %.2) {{
      %.3 = mul i32 %.1, %.2
      ret i32 %.3
    }}
    """

# `fadd` used on integer inputs
asm_parse_error = r"""
    ; ModuleID = '<string>'
    target triple = "{triple}"

    define i32 @sum(i32 %.1, i32 %.2) {{
      %.3 = fadd i32 %.1, %.2
      ret i32 %.3
    }}
    """

# "%.bug" definition references itself
asm_verification_fail = r"""
    ; ModuleID = '<string>'
    target triple = "{triple}"

    define void @sum() {{
      %.bug = add i32 1, %.bug
      ret void
    }}
    """

asm_sum_declare = r"""
    ; ModuleID = '<string>'
    target triple = "{triple}"

    declare i32 @sum(i32 %.1, i32 %.2)
    """


asm_double_locale = r"""
    ; ModuleID = '<string>'
    target triple = "{triple}"

    define void @foo() {{
      %const = fadd double 0.0, 3.14
      ret void
    }}
    """

class BaseTest(TestCase):

    def setUp(self):
        llvm.initialize()
        llvm.initialize_native_target()
        llvm.initialize_native_asmprinter()
        gc.collect()
        self.old_garbage = gc.garbage[:]
        gc.garbage[:] = []

    def tearDown(self):
        # Test that no uncollectable objects were created
        # (llvmlite objects have a __del__ so a reference cycle could
        # create some).
        gc.collect()
        self.assertEqual(gc.garbage, [])
        # This will probably put any existing garbage in gc.garbage again
        del self.old_garbage

    def module(self, asm=asm_sum):
        asm = asm.format(triple=llvm.get_default_triple())
        mod = llvm.parse_assembly(asm)
        return mod

    def glob(self, name='glob', mod=None):
        if mod is None:
            mod = self.module()
        return mod.get_global_variable(name)

    def target_machine(self):
        target = llvm.Target.from_default_triple()
        return target.create_target_machine()


class TestDependencies(BaseTest):
    """
    Test DLL dependencies are within a certain expected set.
    """

    @unittest.skipUnless(sys.platform.startswith('linux'), "Linux-specific test")
    def test_linux(self):
        lib_path = ffi.lib._name
        env = os.environ.copy()
        env['LANG'] = 'C'
        p = subprocess.Popen(["objdump", "-p", lib_path],
                             stdout=subprocess.PIPE, env=env)
        out, _ = p.communicate()
        self.assertEqual(0, p.returncode)
        # Parse library dependencies
        lib_pat = re.compile(r'^([-_a-zA-Z0-9]+)\.so(?:\.\d+)?$')
        deps = set()
        for line in out.decode().splitlines():
            parts = line.split()
            if parts and parts[0] == 'NEEDED':
                dep = parts[1]
                m = lib_pat.match(dep)
                if len(parts) != 2 or not m:
                    self.fail("invalid NEEDED line: %r" % (line,))
                deps.add(m.group(1))
        # Sanity check that our dependencies were parsed ok
        if 'libc' not in deps or 'libpthread' not in deps:
            self.fail("failed parsing dependencies? got %r" % (deps,))
        # Ensure all dependencies are expected
        allowed = set(['librt', 'libdl', 'libpthread', 'libz', 'libm',
                       'libgcc_s', 'libc', 'ld-linux'])
        for dep in deps:
            if not dep.startswith('ld-linux-') and dep not in allowed:
                self.fail("unexpected dependency %r in %r" % (dep, deps))


class TestMisc(BaseTest):
    """
    Test miscellaneous functions in llvm.binding.
    """

    def test_parse_assembly(self):
        self.module(asm_sum)

    def test_parse_assembly_error(self):
        with self.assertRaises(RuntimeError) as cm:
            self.module(asm_parse_error)
        s = str(cm.exception)
        self.assertIn("parsing error", s)
        self.assertIn("invalid operand type", s)

    def test_dylib_symbols(self):
        llvm.add_symbol("__xyzzy", 1234)
        llvm.add_symbol("__xyzzy", 5678)
        addr = llvm.address_of_symbol("__xyzzy")
        self.assertEqual(addr, 5678)
        addr = llvm.address_of_symbol("__foobar")
        self.assertIs(addr, None)

    def test_get_default_triple(self):
        triple = llvm.get_default_triple()
        self.assertIsInstance(triple, str)
        self.assertTrue(triple)

    def test_get_process_triple(self):
        triple = llvm.get_process_triple()
        default = llvm.get_default_triple()
        self.assertIsInstance(triple, str)
        self.assertTrue(triple)

        default_parts = default.split('-')
        triple_parts = triple.split('-')
        # Arch must be equal
        self.assertEqual(default_parts[0], triple_parts[0])

    def test_get_host_cpu_features(self):
        features = llvm.get_host_cpu_features()
        self.assertIsInstance(features, dict)
        self.assertIsInstance(features, llvm.FeatureMap)
        for k, v in features.items():
            self.assertIsInstance(k, str)
            self.assertTrue(k)  # feature string cannot be empty
            self.assertIsInstance(v, bool)
        self.assertIsInstance(features.flatten(), str)

        re_term = r"[+\-][a-zA-Z0-9\._-]+"
        regex = r"^({0}|{0}(,{0})*)?$".format(re_term)
        # quick check for our regex
        self.assertIsNotNone(re.match(regex, ""))
        self.assertIsNotNone(re.match(regex, "+aa"))
        self.assertIsNotNone(re.match(regex, "+a,-bb"))
        # check CpuFeature.flatten()
        self.assertIsNotNone(re.match(regex, features.flatten()))

    def test_get_host_cpu_name(self):
        cpu = llvm.get_host_cpu_name()
        self.assertIsInstance(cpu, str)
        self.assertTrue(cpu)

    def test_initfini(self):
        code = """if 1:
            from llvmlite import binding as llvm

            llvm.initialize()
            llvm.initialize_native_target()
            llvm.initialize_native_asmprinter()
            llvm.initialize_all_targets()
            llvm.initialize_all_asmprinters()
            llvm.shutdown()
            """
        subprocess.check_call([sys.executable, "-c", code])

    def test_set_option(self):
        # We cannot set an option multiple times (LLVM would exit() the
        # process), so run the code in a subprocess.
        code = """if 1:
            from llvmlite import binding as llvm

            llvm.set_option("progname", "-debug-pass=Disabled")
            """
        subprocess.check_call([sys.executable, "-c", code])

    def test_version(self):
        major, minor, patch = llvm.llvm_version_info
        self.assertEqual((major, minor), (3, 8))
        self.assertIn(patch, range(10))

    def test_check_jit_execution(self):
        llvm.check_jit_execution()

    @unittest.skipIf(no_de_locale(), "Locale not available")
    def test_print_double_locale(self):
        m = self.module(asm_double_locale)
        expect = str(m)
        # Change the locale so that comma is used as decimal-point
        # to trigger the LLVM bug (llvmlite issue #80)
        locale.setlocale(locale.LC_ALL, 'de_DE')
        # The LLVM bug is trigged by print the module with double constant
        got = str(m)
        # Changing the locale should not affect the LLVM IR
        self.assertEqual(expect, got)


class TestModuleRef(BaseTest):

    def test_str(self):
        mod = self.module()
        s = str(mod).strip()
        self.assertTrue(s.startswith('; ModuleID ='), s)

    def test_close(self):
        mod = self.module()
        str(mod)
        mod.close()
        with self.assertRaises(ctypes.ArgumentError):
            str(mod)
        mod.close()

    def test_with(self):
        mod = self.module()
        str(mod)
        with mod:
            str(mod)
        with self.assertRaises(ctypes.ArgumentError):
            str(mod)
        with self.assertRaises(RuntimeError):
            with mod:
                pass

    def test_name(self):
        mod = self.module()
        mod.name = "foo"
        self.assertEqual(mod.name, "foo")
        mod.name = "bar"
        self.assertEqual(mod.name, "bar")

    def test_data_layout(self):
        mod = self.module()
        s = mod.data_layout
        self.assertIsInstance(s, str)
        mod.data_layout = s
        self.assertEqual(s, mod.data_layout)

    def test_triple(self):
        mod = self.module()
        s = mod.triple
        self.assertEqual(s, llvm.get_default_triple())
        mod.triple = ''
        self.assertEqual(mod.triple, '')

    def test_verify(self):
        # Verify successful
        mod = self.module()
        self.assertIs(mod.verify(), None)
        # Verify failed
        mod = self.module(asm_verification_fail)
        with self.assertRaises(RuntimeError) as cm:
            mod.verify()
        s = str(cm.exception)
        self.assertIn("%.bug = add i32 1, %.bug", s)

    def test_get_function(self):
        mod = self.module()
        fn = mod.get_function("sum")
        self.assertIsInstance(fn, llvm.ValueRef)
        self.assertEqual(fn.name, "sum")

        with self.assertRaises(NameError):
            mod.get_function("foo")

        # Check that fn keeps the module instance alive
        del mod
        str(fn.module)

    def test_get_global_variable(self):
        mod = self.module()
        gv = mod.get_global_variable("glob")
        self.assertIsInstance(gv, llvm.ValueRef)
        self.assertEqual(gv.name, "glob")

        with self.assertRaises(NameError):
            mod.get_global_variable("bar")

        # Check that gv keeps the module instance alive
        del mod
        str(gv.module)

    def test_global_variables(self):
        mod = self.module()
        it = mod.global_variables
        del mod
        globs = sorted(it, key=lambda value: value.name)
        self.assertEqual(len(globs), 4)
        self.assertEqual([g.name for g in globs],
                         ["glob", "glob_b", "glob_f", "glob_struct"])

    def test_functions(self):
        mod = self.module()
        it = mod.functions
        del mod
        funcs = list(it)
        self.assertEqual(len(funcs), 1)
        self.assertEqual(funcs[0].name, "sum")

    def test_link_in(self):
        dest = self.module()
        src = self.module(asm_mul)
        dest.link_in(src)
        self.assertEqual(sorted(f.name for f in dest.functions), ["mul", "sum"])
        dest.get_function("mul")
        dest.close()
        with self.assertRaises(ctypes.ArgumentError):
            src.get_function("mul")

    def test_link_in_preserve(self):
        dest = self.module()
        src2 = self.module(asm_mul)
        dest.link_in(src2, preserve=True)
        self.assertEqual(sorted(f.name for f in dest.functions), ["mul", "sum"])
        dest.close()
        self.assertEqual(sorted(f.name for f in src2.functions), ["mul"])
        src2.get_function("mul")

    def test_link_in_error(self):
        # Raise an error by trying to link two modules with the same global
        # definition "sum".
        dest = self.module()
        src = self.module(asm_sum2)
        with self.assertRaises(RuntimeError) as cm:
            dest.link_in(src)
        self.assertIn("symbol multiply defined", str(cm.exception))

    def test_as_bitcode(self):
        mod = self.module()
        bc = mod.as_bitcode()
        # Refer to http://llvm.org/docs/doxygen/html/ReaderWriter_8h_source.html#l00064
        # and http://llvm.org/docs/doxygen/html/ReaderWriter_8h_source.html#l00092
        bitcode_wrapper_magic = b'\xde\xc0\x17\x0b'
        bitcode_magic = b'BC'
        self.assertTrue(bc.startswith(bitcode_magic) or
                        bc.startswith(bitcode_wrapper_magic))

    def test_parse_bitcode_error(self):
        with self.assertRaises(RuntimeError) as cm:
            llvm.parse_bitcode(b"")
        self.assertIn("LLVM bitcode parsing error", str(cm.exception))
        self.assertIn("Invalid bitcode signature", str(cm.exception))

    def test_bitcode_roundtrip(self):
        bc = self.module().as_bitcode()
        mod = llvm.parse_bitcode(bc)
        self.assertEqual(mod.as_bitcode(), bc)
        mod.get_function("sum")
        mod.get_global_variable("glob")

    def test_cloning(self):
        m = self.module()
        cloned = m.clone()
        self.assertIsNot(cloned, m)
        self.assertEqual(cloned.as_bitcode(), m.as_bitcode())


class JITTestMixin(object):
    """
    Mixin for ExecutionEngine tests.
    """

    def get_sum(self, ee, func_name="sum"):
        ee.finalize_object()
        cfptr = ee.get_function_address(func_name)
        self.assertTrue(cfptr)
        return CFUNCTYPE(c_int, c_int, c_int)(cfptr)

    def test_run_code(self):
        mod = self.module()
        with self.jit(mod) as ee:
            cfunc = self.get_sum(ee)
            res = cfunc(2, -5)
            self.assertEqual(-3, res)

    def test_close(self):
        ee = self.jit(self.module())
        ee.close()
        ee.close()
        with self.assertRaises(ctypes.ArgumentError):
            ee.finalize_object()

    def test_with(self):
        ee = self.jit(self.module())
        with ee:
            pass
        with self.assertRaises(RuntimeError):
            with ee:
                pass
        with self.assertRaises(ctypes.ArgumentError):
            ee.finalize_object()

    def test_module_lifetime(self):
        mod = self.module()
        ee = self.jit(mod)
        ee.close()
        mod.close()

    def test_module_lifetime2(self):
        mod = self.module()
        ee = self.jit(mod)
        mod.close()
        ee.close()

    def test_add_module(self):
        ee = self.jit(self.module())
        mod = self.module(asm_mul)
        ee.add_module(mod)
        with self.assertRaises(KeyError):
            ee.add_module(mod)
        self.assertFalse(mod.closed)
        ee.close()
        self.assertTrue(mod.closed)

    def test_add_module_lifetime(self):
        ee = self.jit(self.module())
        mod = self.module(asm_mul)
        ee.add_module(mod)
        mod.close()
        ee.close()

    def test_add_module_lifetime2(self):
        ee = self.jit(self.module())
        mod = self.module(asm_mul)
        ee.add_module(mod)
        ee.close()
        mod.close()

    def test_remove_module(self):
        ee = self.jit(self.module())
        mod = self.module(asm_mul)
        ee.add_module(mod)
        ee.remove_module(mod)
        with self.assertRaises(KeyError):
            ee.remove_module(mod)
        self.assertFalse(mod.closed)
        ee.close()
        self.assertFalse(mod.closed)

    def test_target_data(self):
        mod = self.module()
        ee = self.jit(mod)
        td = ee.target_data
        # A singleton is returned
        self.assertIs(ee.target_data, td)
        str(td)
        del mod, ee
        str(td)

    def test_target_data_abi_enquiries(self):
        mod = self.module()
        ee = self.jit(mod)
        td = ee.target_data
        gv_i32 = mod.get_global_variable("glob")
        gv_i8 = mod.get_global_variable("glob_b")
        gv_struct = mod.get_global_variable("glob_struct")
        # A global is a pointer, it has the ABI size of a pointer
        pointer_size = 4 if sys.maxsize < 2 ** 32 else 8
        for g in (gv_i32, gv_i8, gv_struct):
            self.assertEqual(td.get_abi_size(g.type), pointer_size)

        self.assertEqual(td.get_pointee_abi_size(gv_i32.type), 4)
        self.assertEqual(td.get_pointee_abi_alignment(gv_i32.type), 4)

        self.assertEqual(td.get_pointee_abi_size(gv_i8.type), 1)
        self.assertIn(td.get_pointee_abi_alignment(gv_i8.type), (1, 2, 4))

        self.assertEqual(td.get_pointee_abi_size(gv_struct.type), 24)
        self.assertIn(td.get_pointee_abi_alignment(gv_struct.type), (4, 8))

    def test_object_cache_notify(self):
        notifies = []

        def notify(mod, buf):
            notifies.append((mod, buf))

        mod = self.module()
        ee = self.jit(mod)
        ee.set_object_cache(notify)

        self.assertEqual(len(notifies), 0)
        cfunc = self.get_sum(ee)
        cfunc(2, -5)
        self.assertEqual(len(notifies), 1)
        # The right module object was found
        self.assertIs(notifies[0][0], mod)
        self.assertIsInstance(notifies[0][1], bytes)

        notifies[:] = []
        mod2 = self.module(asm_mul)
        ee.add_module(mod2)
        cfunc = self.get_sum(ee, "mul")
        self.assertEqual(len(notifies), 1)
        # The right module object was found
        self.assertIs(notifies[0][0], mod2)
        self.assertIsInstance(notifies[0][1], bytes)

    def test_object_cache_getbuffer(self):
        notifies = []
        getbuffers = []

        def notify(mod, buf):
            notifies.append((mod, buf))

        def getbuffer(mod):
            getbuffers.append(mod)

        mod = self.module()
        ee = self.jit(mod)
        ee.set_object_cache(notify, getbuffer)

        # First return None from getbuffer(): the object is compiled normally
        self.assertEqual(len(notifies), 0)
        self.assertEqual(len(getbuffers), 0)
        cfunc = self.get_sum(ee)
        self.assertEqual(len(notifies), 1)
        self.assertEqual(len(getbuffers), 1)
        self.assertIs(getbuffers[0], mod)
        sum_buffer = notifies[0][1]

        # Recreate a new EE, and use getbuffer() to return the previously
        # compiled object.

        def getbuffer_successful(mod):
            getbuffers.append(mod)
            return sum_buffer

        notifies[:] = []
        getbuffers[:] = []
        # Use another source module to make sure it is ignored
        mod = self.module(asm_mul)
        ee = self.jit(mod)
        ee.set_object_cache(notify, getbuffer_successful)

        self.assertEqual(len(notifies), 0)
        self.assertEqual(len(getbuffers), 0)
        cfunc = self.get_sum(ee)
        self.assertEqual(cfunc(2, -5), -3)
        self.assertEqual(len(notifies), 0)
        self.assertEqual(len(getbuffers), 1)


class JITWithTMTestMixin(JITTestMixin):

    def test_emit_assembly(self):
        """Test TargetMachineRef.emit_assembly()"""
        target_machine = self.target_machine()
        mod = self.module()
        ee = self.jit(mod, target_machine)
        raw_asm = target_machine.emit_assembly(mod)
        self.assertIn("sum", raw_asm)
        target_machine.set_asm_verbosity(True)
        raw_asm_verbose = target_machine.emit_assembly(mod)
        self.assertIn("sum", raw_asm)
        self.assertNotEqual(raw_asm, raw_asm_verbose)

    def test_emit_object(self):
        """Test TargetMachineRef.emit_object()"""
        target_machine = self.target_machine()
        mod = self.module()
        ee = self.jit(mod, target_machine)
        code_object = target_machine.emit_object(mod)
        self.assertIsInstance(code_object, six.binary_type)
        if sys.platform.startswith('linux'):
            # Sanity check
            self.assertIn(b"ELF", code_object[:10])


class TestMCJit(BaseTest, JITWithTMTestMixin):
    """
    Test JIT engines created with create_mcjit_compiler().
    """

    def jit(self, mod, target_machine=None):
        if target_machine is None:
            target_machine = self.target_machine()
        return llvm.create_mcjit_compiler(mod, target_machine)


class TestValueRef(BaseTest):

    def test_str(self):
        mod = self.module()
        glob = mod.get_global_variable("glob")
        self.assertEqual(str(glob), "@glob = global i32 0")

    def test_name(self):
        mod = self.module()
        glob = mod.get_global_variable("glob")
        self.assertEqual(glob.name, "glob")
        glob.name = "foobar"
        self.assertEqual(glob.name, "foobar")

    def test_linkage(self):
        mod = self.module()
        glob = mod.get_global_variable("glob")
        linkage = glob.linkage
        self.assertIsInstance(glob.linkage, llvm.Linkage)
        glob.linkage = linkage
        self.assertEqual(glob.linkage, linkage)
        for linkage in ("internal", "external"):
            glob.linkage = linkage
            self.assertIsInstance(glob.linkage, llvm.Linkage)
            self.assertEqual(glob.linkage.name, linkage)

    def test_visibility(self):
        mod = self.module()
        glob = mod.get_global_variable("glob")
        visibility = glob.visibility
        self.assertIsInstance(glob.visibility, llvm.Visibility)
        glob.visibility = visibility
        self.assertEqual(glob.visibility, visibility)
        for visibility in ("hidden", "protected", "default"):
            glob.visibility = visibility
            self.assertIsInstance(glob.visibility, llvm.Visibility)
            self.assertEqual(glob.visibility.name, visibility)

    def test_storage_class(self):
        mod = self.module()
        glob = mod.get_global_variable("glob")
        storage_class = glob.storage_class
        self.assertIsInstance(glob.storage_class, llvm.StorageClass)
        glob.storage_class = storage_class
        self.assertEqual(glob.storage_class, storage_class)
        for storage_class in ("dllimport", "dllexport", "default"):
            glob.storage_class = storage_class
            self.assertIsInstance(glob.storage_class, llvm.StorageClass)
            self.assertEqual(glob.storage_class.name, storage_class)

    def test_add_function_attribute(self):
        mod = self.module()
        fn = mod.get_function("sum")
        fn.add_function_attribute("zext")

    def test_module(self):
        mod = self.module()
        glob = mod.get_global_variable("glob")
        self.assertIs(glob.module, mod)

    def test_type(self):
        mod = self.module()
        glob = mod.get_global_variable("glob")
        tp = glob.type
        self.assertIsInstance(tp, ffi.LLVMTypeRef)

    def test_close(self):
        glob = self.glob()
        glob.close()
        glob.close()

    def test_is_declaration(self):
        defined = self.module().get_function('sum')
        declared = self.module(asm_sum_declare).get_function('sum')
        self.assertFalse(defined.is_declaration)
        self.assertTrue(declared.is_declaration)


class TestTarget(BaseTest):

    def test_from_triple(self):
        f = llvm.Target.from_triple
        with self.assertRaises(RuntimeError) as cm:
            f("foobar")
        self.assertIn("No available targets are compatible with this triple",
                      str(cm.exception))
        triple = llvm.get_default_triple()
        target = f(triple)
        self.assertEqual(target.triple, triple)
        target.close()

    def test_create_target_machine(self):
        target = llvm.Target.from_triple(llvm.get_default_triple())
        # With the default settings
        target.create_target_machine('', '', 1, 'default', 'default')
        # With the host's CPU
        cpu = llvm.get_host_cpu_name()
        target.create_target_machine(cpu, '', 1, 'default', 'default')

    def test_name(self):
        t = llvm.Target.from_triple(llvm.get_default_triple())
        u = llvm.Target.from_default_triple()
        self.assertIsInstance(t.name, str)
        self.assertEqual(t.name, u.name)

    def test_description(self):
        t = llvm.Target.from_triple(llvm.get_default_triple())
        u = llvm.Target.from_default_triple()
        self.assertIsInstance(t.description, str)
        self.assertEqual(t.description, u.description)

    def test_str(self):
        target = llvm.Target.from_triple(llvm.get_default_triple())
        s = str(target)
        self.assertIn(target.name, s)
        self.assertIn(target.description, s)


class TestTargetData(BaseTest):

    def target_data(self):
        return llvm.create_target_data("e-m:e-i64:64-f80:128-n8:16:32:64-S128")

    def test_get_abi_size(self):
        td = self.target_data()
        glob = self.glob()
        self.assertEqual(td.get_abi_size(glob.type), 8)

    def test_add_pass(self):
        td = self.target_data()
        pm = llvm.create_module_pass_manager()
        td.add_pass(pm)


class TestTargetMachine(BaseTest):

    def test_add_target_data_pass(self):
        tm = self.target_machine()
        pm = llvm.create_module_pass_manager()
        tm.target_data.add_pass(pm)

    def test_add_analysis_passes(self):
        tm = self.target_machine()
        pm = llvm.create_module_pass_manager()
        tm.add_analysis_passes(pm)

    def test_target_data_from_tm(self):
        tm = self.target_machine()
        td = tm.target_data
        mod = self.module()
        gv_i32 = mod.get_global_variable("glob")
        # A global is a pointer, it has the ABI size of a pointer
        pointer_size = 4 if sys.maxsize < 2 ** 32 else 8
        self.assertEqual(td.get_abi_size(gv_i32.type), pointer_size)


class TestPassManagerBuilder(BaseTest):

    def pmb(self):
        return llvm.PassManagerBuilder()

    def test_old_api(self):
        # Test the create_pass_manager_builder() factory function
        pmb = llvm.create_pass_manager_builder()
        pmb.inlining_threshold = 2
        pmb.opt_level = 3

    def test_close(self):
        pmb = self.pmb()
        pmb.close()
        pmb.close()

    def test_opt_level(self):
        pmb = self.pmb()
        self.assertIsInstance(pmb.opt_level, six.integer_types)
        for i in range(4):
            pmb.opt_level = i
            self.assertEqual(pmb.opt_level, i)

    def test_size_level(self):
        pmb = self.pmb()
        self.assertIsInstance(pmb.size_level, six.integer_types)
        for i in range(4):
            pmb.size_level = i
            self.assertEqual(pmb.size_level, i)

    def test_inlining_threshold(self):
        pmb = self.pmb()
        with self.assertRaises(NotImplementedError):
            pmb.inlining_threshold
        for i in (25, 80, 350):
            pmb.inlining_threshold = i

    def test_disable_unit_at_a_time(self):
        pmb = self.pmb()
        self.assertIsInstance(pmb.disable_unit_at_a_time, bool)
        for b in (True, False):
            pmb.disable_unit_at_a_time = b
            self.assertEqual(pmb.disable_unit_at_a_time, b)

    def test_disable_unroll_loops(self):
        pmb = self.pmb()
        self.assertIsInstance(pmb.disable_unroll_loops, bool)
        for b in (True, False):
            pmb.disable_unroll_loops = b
            self.assertEqual(pmb.disable_unroll_loops, b)

    def test_populate_module_pass_manager(self):
        pmb = self.pmb()
        pm = llvm.create_module_pass_manager()
        pmb.populate(pm)
        pmb.close()
        pm.close()

    def test_populate_function_pass_manager(self):
        mod = self.module()
        pmb = self.pmb()
        pm = llvm.create_function_pass_manager(mod)
        pmb.populate(pm)
        pmb.close()
        pm.close()


class PassManagerTestMixin(object):

    def pmb(self):
        pmb = llvm.create_pass_manager_builder()
        pmb.opt_level = 2
        return pmb

    def test_close(self):
        pm = self.pm()
        pm.close()
        pm.close()


class TestModulePassManager(BaseTest, PassManagerTestMixin):

    def pm(self):
        return llvm.create_module_pass_manager()

    def test_run(self):
        pm = self.pm()
        self.pmb().populate(pm)
        mod = self.module()
        orig_asm = str(mod)
        pm.run(mod)
        opt_asm = str(mod)
        # Quick check that optimizations were run
        self.assertIn("%.3", orig_asm)
        self.assertNotIn("%.3", opt_asm)


class TestFunctionPassManager(BaseTest, PassManagerTestMixin):

    def pm(self, mod=None):
        mod = mod or self.module()
        return llvm.create_function_pass_manager(mod)

    def test_initfini(self):
        pm = self.pm()
        pm.initialize()
        pm.finalize()

    def test_run(self):
        mod = self.module()
        fn = mod.get_function("sum")
        pm = self.pm(mod)
        self.pmb().populate(pm)
        mod.close()
        orig_asm = str(fn)
        pm.initialize()
        pm.run(fn)
        pm.finalize()
        opt_asm = str(fn)
        # Quick check that optimizations were run
        self.assertIn("%.4", orig_asm)
        self.assertNotIn("%.4", opt_asm)


class TestPasses(BaseTest, PassManagerTestMixin):

    def pm(self):
        return llvm.create_module_pass_manager()

    def test_populate(self):
        pm = self.pm()
        pm.add_constant_merge_pass()
        pm.add_dead_arg_elimination_pass()
        pm.add_function_attrs_pass()
        pm.add_function_inlining_pass(225)
        pm.add_global_dce_pass()
        pm.add_global_optimizer_pass()
        pm.add_ipsccp_pass()
        pm.add_dead_code_elimination_pass()
        pm.add_cfg_simplification_pass()
        pm.add_gvn_pass()
        pm.add_instruction_combining_pass()
        pm.add_licm_pass()
        pm.add_sccp_pass()
        pm.add_sroa_pass()
        pm.add_type_based_alias_analysis_pass()
        pm.add_basic_alias_analysis_pass()


class TestDylib(BaseTest):

    def test_bad_library(self):
        with self.assertRaises(RuntimeError):
            llvm.load_library_permanently("zzzasdkf;jasd;l")

    @unittest.skipUnless(platform.system() in ["Linux", "Darwin"],
                         "test only works on Linux and Darwin")
    def test_libm(self):
        system = platform.system()
        if system == "Linux":
            libm = find_library("m")
        elif system == "Darwin":
            libm = find_library("libm")
        llvm.load_library_permanently(libm)


<<<<<<< HEAD
class TestAnalysis(BaseTest):
    def build_ir_module(self):
        m = ir.Module()
        ft = ir.FunctionType(ir.IntType(32), [ir.IntType(32), ir.IntType(32)])
        fn = ir.Function(m, ft, "foo")
        bd = ir.IRBuilder(fn.append_basic_block())
        x, y = fn.args
        z = bd.add(x, y)
        bd.ret(z)
        return m

    def test_get_function_cfg_on_ir(self):
        mod = self.build_ir_module()
        foo = mod.get_global('foo')
        dot_showing_inst = llvm.get_function_cfg(foo)
        dot_without_inst = llvm.get_function_cfg(foo, show_inst=False)
        inst = "%.5 = add i32 %.1, %.2"
        self.assertIn(inst, dot_showing_inst)
        self.assertNotIn(inst, dot_without_inst)

    def test_function_cfg_on_llvm_value(self):
        defined = self.module().get_function('sum')
        dot_showing_inst = llvm.get_function_cfg(defined, show_inst=True)
        dot_without_inst = llvm.get_function_cfg(defined, show_inst=False)
        # Check "digraph"
        prefix = 'digraph'
        self.assertIn(prefix, dot_showing_inst)
        self.assertIn(prefix, dot_without_inst)
        # Check function name
        fname = "CFG for 'sum' function"
        self.assertIn(fname, dot_showing_inst)
        self.assertIn(fname, dot_without_inst)
        # Check instruction
        inst = "%.3 = add i32 %.1, %.2"
        self.assertIn(inst, dot_showing_inst)
        self.assertNotIn(inst, dot_without_inst)
=======
class TestGlobalVariables(BaseTest):
    def check_global_variable_linkage(self, linkage, has_undef=True):
        # This test default initializer on global variables with different
        # linkages.  Some linkages requires an initializer be present, while
        # it is optional for others.  This test uses ``parse_assembly()``
        # to verify that we are adding an `undef` automatically if user didn't
        # specific one for certain linkages.  It is a IR syntax error if the
        # initializer is not present for certain linkages e.g. "external".
        mod = ir.Module()
        typ = ir.IntType(32)
        gv = ir.GlobalVariable(mod, typ, "foo")
        gv.linkage = linkage
        asm = str(mod)
        # check if 'undef' is present
        if has_undef:
            self.assertIn('undef', asm)
        else:
            self.assertNotIn('undef', asm)
        # parse assembly to ensure correctness
        self.module(asm)

    def test_internal_linkage(self):
        self.check_global_variable_linkage('internal')

    def test_common_linkage(self):
        self.check_global_variable_linkage('common')

    def test_external_linkage(self):
        self.check_global_variable_linkage('external', has_undef=False)

    def test_available_externally_linkage(self):
        self.check_global_variable_linkage('available_externally')

    def test_private_linkage(self):
        self.check_global_variable_linkage('private')

    def test_linkonce_linkage(self):
        self.check_global_variable_linkage('linkonce')

    def test_weak_linkage(self):
        self.check_global_variable_linkage('weak')

    def test_appending_linkage(self):
        self.check_global_variable_linkage('appending')

    def test_extern_weak_linkage(self):
        self.check_global_variable_linkage('extern_weak', has_undef=False)

    def test_linkonce_odr_linkage(self):
        self.check_global_variable_linkage('linkonce_odr')

    def test_weak_odr_linkage(self):
        self.check_global_variable_linkage('weak_odr')
>>>>>>> 26716dcb


if __name__ == "__main__":
    unittest.main()<|MERGE_RESOLUTION|>--- conflicted
+++ resolved
@@ -992,7 +992,6 @@
         llvm.load_library_permanently(libm)
 
 
-<<<<<<< HEAD
 class TestAnalysis(BaseTest):
     def build_ir_module(self):
         m = ir.Module()
@@ -1029,7 +1028,8 @@
         inst = "%.3 = add i32 %.1, %.2"
         self.assertIn(inst, dot_showing_inst)
         self.assertNotIn(inst, dot_without_inst)
-=======
+
+
 class TestGlobalVariables(BaseTest):
     def check_global_variable_linkage(self, linkage, has_undef=True):
         # This test default initializer on global variables with different
@@ -1083,7 +1083,6 @@
 
     def test_weak_odr_linkage(self):
         self.check_global_variable_linkage('weak_odr')
->>>>>>> 26716dcb
 
 
 if __name__ == "__main__":
