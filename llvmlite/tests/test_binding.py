import ctypes
import threading
from ctypes import CFUNCTYPE, c_int, c_int32
from ctypes.util import find_library
import gc
import locale
import os
import platform
import re
import subprocess
import sys
import unittest
from contextlib import contextmanager
from tempfile import mkstemp

from llvmlite import ir
from llvmlite import binding as llvm
from llvmlite.binding import ffi
from llvmlite.tests import TestCase

# arvm7l needs extra ABI symbols to link successfully
if platform.machine() == 'armv7l':
    llvm.load_library_permanently('libgcc_s.so.1')


def no_de_locale():
    cur = locale.setlocale(locale.LC_ALL)
    try:
        locale.setlocale(locale.LC_ALL, 'de_DE')
    except locale.Error:
        return True
    else:
        return False
    finally:
        locale.setlocale(locale.LC_ALL, cur)


asm_sum = r"""
    ; ModuleID = '<string>'
    source_filename = "asm_sum.c"
    target triple = "{triple}"
    %struct.glob_type = type {{ i64, [2 x i64]}}
    %struct.glob_type_vec = type {{ i64, <2 x i64>}}

    @glob = global i32 0
    @glob_b = global i8 0
    @glob_f = global float 1.5
    @glob_struct = global %struct.glob_type {{i64 0, [2 x i64] [i64 0, i64 0]}}

    define i32 @sum(i32 %.1, i32 %.2) {{
      %.3 = add i32 %.1, %.2
      %.4 = add i32 0, %.3
      ret i32 %.4
    }}
    """

asm_sum2 = r"""
    ; ModuleID = '<string>'
    target triple = "{triple}"

    define i32 @sum(i32 %.1, i32 %.2) {{
      %.3 = add i32 %.1, %.2
      ret i32 %.3
    }}
    """

asm_sum3 = r"""
    ; ModuleID = '<string>'
    target triple = "{triple}"

    define i64 @sum(i64 %.1, i64 %.2) {{
      %.3 = add i64 %.1, %.2
      %.4 = add i64 5, %.3
      %.5 = add i64 -5, %.4
      ret i64 %.5
    }}
    """

asm_sum4 = r"""
    ; ModuleID = '<string>'
    target triple = "{triple}"

    define i32 @sum(i32 %.1, i32 %.2) {{
        %.3 = add i32 %.1, %.2
        ret i32 0
    }}
    """

asm_mul = r"""
    ; ModuleID = '<string>'
    target triple = "{triple}"
    @mul_glob = global i32 0

    define i32 @mul(i32 %.1, i32 %.2) {{
      %.3 = mul i32 %.1, %.2
      ret i32 %.3
    }}
    """

asm_square_sum = r"""
    ; ModuleID = '<string>'
    target triple = "{triple}"
    @mul_glob = global i32 0

    declare i32 @sum(i32, i32)
    define i32 @square_sum(i32 %.1, i32 %.2) {{
      %.3 = call i32 @sum(i32 %.1, i32 %.2)
      %.4 = mul i32 %.3, %.3
      ret i32 %.4
    }}
    """

asm_getversion = r"""
    ; ModuleID = '<string>'
    target triple = "{triple}"

    declare i8* @Py_GetVersion()

    define void @getversion(i32 %.1, i32 %.2) {{
      %1 = call i8* @Py_GetVersion()
      ret void
    }}
    """

if platform.python_implementation() == 'PyPy':
    asm_getversion = asm_getversion.replace('Py_GetVersion', 'PyPy_GetVersion')

# `fadd` used on integer inputs
asm_parse_error = r"""
    ; ModuleID = '<string>'
    target triple = "{triple}"

    define i32 @sum(i32 %.1, i32 %.2) {{
      %.3 = fadd i32 %.1, %.2
      ret i32 %.3
    }}
    """

# "%.bug" definition references itself
asm_verification_fail = r"""
    ; ModuleID = '<string>'
    target triple = "{triple}"

    define void @sum() {{
      %.bug = add i32 1, %.bug
      ret void
    }}
    """

asm_sum_declare = r"""
    ; ModuleID = '<string>'
    target triple = "{triple}"

    declare i32 @sum(i32 %.1, i32 %.2)
    """

asm_vararg_declare = r"""
    ; ModuleID = '<string>'
    target triple = "{triple}"

    declare i32 @vararg(i32 %.1, ...)
    """

asm_double_inaccurate = r"""
    ; ModuleID = '<string>'
    target triple = "{triple}"

    define void @foo() {{
      %const = fadd fp128 0xLF3CB1CCF26FBC178452FB4EC7F91DEAD, 0xL00000000000000000000000000000001
      ret void
    }}
    """  # noqa E501

asm_double_locale = r"""
    ; ModuleID = '<string>'
    target triple = "{triple}"

    define void @foo() {{
      %const = fadd double 0.0, 3.14
      ret void
    }}
    """


asm_inlineasm = r"""
    ; ModuleID = '<string>'
    target triple = "{triple}"

    define void @foo() {{
      call void asm sideeffect "nop", ""()
      ret void
    }}
    """

asm_inlineasm2 = """
    ; ModuleID = '<string>'
    target triple = "{triple}"

    define void @inlineme() {{
        ret void
    }}

    define i32 @caller(i32 %.1, i32 %.2) {{
    entry:
      %stack = alloca i32
      store i32 %.1, i32* %stack
      br label %main
    main:
      %loaded = load i32, i32* %stack
      %.3 = add i32 %loaded, %.2
      %.4 = add i32 0, %.3
      call void @inlineme()
      ret i32 %.4
    }}
"""

asm_inlineasm3 = """
; ModuleID = 'test.c'
source_filename = "test.c"
target triple = "{triple}"

; Function Attrs: noinline nounwind optnone ssp uwtable
define void @inlineme() noinline !dbg !15 {{
  ret void, !dbg !18
}}

; Function Attrs: noinline nounwind optnone ssp uwtable
define i32 @foo(i32 %0, i32 %1) !dbg !19 {{
  %3 = alloca i32, align 4
  %4 = alloca i32, align 4
  store i32 %0, i32* %3, align 4
  call void @llvm.dbg.declare(metadata i32* %3, metadata !23, metadata !DIExpression()), !dbg !24
  store i32 %1, i32* %4, align 4
  call void @llvm.dbg.declare(metadata i32* %4, metadata !25, metadata !DIExpression()), !dbg !26
  call void @inlineme(), !dbg !27
  %5 = load i32, i32* %3, align 4, !dbg !28
  %6 = load i32, i32* %4, align 4, !dbg !29
  %7 = add nsw i32 %5, %6, !dbg !30
  ret i32 %7, !dbg !31
}}

; Function Attrs: nofree nosync nounwind readnone speculatable willreturn
declare void @llvm.dbg.declare(metadata, metadata, metadata) #1

attributes #1 = {{ nofree nosync nounwind readnone speculatable willreturn }}

!llvm.module.flags = !{{!1, !2, !3, !4, !5, !6, !7, !8, !9, !10}}
!llvm.dbg.cu = !{{!11}}
!llvm.ident = !{{!14}}

!0 = !{{i32 2, !"SDK Version", [2 x i32] [i32 12, i32 3]}}
!1 = !{{i32 7, !"Dwarf Version", i32 4}}
!2 = !{{i32 2, !"Debug Info Version", i32 3}}
!3 = !{{i32 1, !"wchar_size", i32 4}}
!4 = !{{i32 1, !"branch-target-enforcement", i32 0}}
!5 = !{{i32 1, !"sign-return-address", i32 0}}
!6 = !{{i32 1, !"sign-return-address-all", i32 0}}
!7 = !{{i32 1, !"sign-return-address-with-bkey", i32 0}}
!8 = !{{i32 7, !"PIC Level", i32 2}}
!9 = !{{i32 7, !"uwtable", i32 1}}
!10 = !{{i32 7, !"frame-pointer", i32 1}}
!11 = distinct !DICompileUnit(language: DW_LANG_C99, file: !12, producer: "Apple clang version 13.1.6 (clang-1316.0.21.2.3)", isOptimized: false, runtimeVersion: 0, emissionKind: FullDebug, enums: !13, splitDebugInlining: false, nameTableKind: None, sysroot: "/Applications/Xcode.app/Contents/Developer/Platforms/MacOSX.platform/Developer/SDKs/MacOSX.sdk", sdk: "MacOSX.sdk")
!12 = !DIFile(filename: "test.c", directory: "/")
!13 = !{{}}
!14 = !{{!"Apple clang version 13.1.6 (clang-1316.0.21.2.3)"}}
!15 = distinct !DISubprogram(name: "inlineme", scope: !12, file: !12, line: 1, type: !16, scopeLine: 1, flags: DIFlagPrototyped, spFlags: DISPFlagDefinition, unit: !11, retainedNodes: !13)
!16 = !DISubroutineType(types: !17)
!17 = !{{null}}
!18 = !DILocation(line: 1, column: 22, scope: !15)
!19 = distinct !DISubprogram(name: "foo", scope: !12, file: !12, line: 3, type: !20, scopeLine: 3, flags: DIFlagPrototyped, spFlags: DISPFlagDefinition, unit: !11, retainedNodes: !13)
!20 = !DISubroutineType(types: !21)
!21 = !{{!22, !22, !22}}
!22 = !DIBasicType(name: "int", size: 32, encoding: DW_ATE_signed)
!23 = !DILocalVariable(name: "a", arg: 1, scope: !19, file: !12, line: 3, type: !22)
!24 = !DILocation(line: 3, column: 13, scope: !19)
!25 = !DILocalVariable(name: "b", arg: 2, scope: !19, file: !12, line: 3, type: !22)
!26 = !DILocation(line: 3, column: 20, scope: !19)
!27 = !DILocation(line: 4, column: 5, scope: !19)
!28 = !DILocation(line: 5, column: 12, scope: !19)
!29 = !DILocation(line: 5, column: 16, scope: !19)
!30 = !DILocation(line: 5, column: 14, scope: !19)
!31 = !DILocation(line: 5, column: 5, scope: !19)
"""  # noqa E501

licm_asm = r"""
; ModuleID = "<string>"
target triple = "{triple}"

define double @licm(i32 %0) {{
  %2 = alloca i32, align 4
  %3 = alloca double, align 8
  %4 = alloca i32, align 4
  %5 = alloca double, align 8
  store i32 %0, i32* %2, align 4
  store double 0.000000e+00, double* %3, align 8
  store i32 0, i32* %4, align 4
  br label %6

6:                                                ; preds = %14, %1
  %7 = load i32, i32* %4, align 4
  %8 = load i32, i32* %2, align 4
  %9 = icmp slt i32 %7, %8
  br i1 %9, label %10, label %17

10:                                               ; preds = %6
  store double 7.000000e+00, double* %5, align 8
  %11 = load double, double* %5, align 8
  %12 = load double, double* %3, align 8
  %13 = fadd double %12, %11
  store double %13, double* %3, align 8
  br label %14

14:                                               ; preds = %10
  %15 = load i32, i32* %4, align 4
  %16 = add nsw i32 %15, 1
  store i32 %16, i32* %4, align 4
  br label %6

17:                                               ; preds = %6
  %18 = load double, double* %3, align 8
  ret double %18
}}
"""  # noqa E501

asm_global_ctors = r"""
    ; ModuleID = "<string>"
    target triple = "{triple}"

    @A = global i32 undef

    define void @ctor_A()
    {{
      store i32 10, i32* @A
      ret void
    }}

    define void @dtor_A()
    {{
      store i32 20, i32* @A
      ret void
    }}

    define i32 @foo()
    {{
      %.2 = load i32, i32* @A
      %.3 = add i32 %.2, 2
      ret i32 %.3
    }}

    @llvm.global_ctors = appending global [1 x {{i32, void ()*, i8*}}] [{{i32, void ()*, i8*}} {{i32 0, void ()* @ctor_A, i8* null}}]
    @llvm.global_dtors = appending global [1 x {{i32, void ()*, i8*}}] [{{i32, void ()*, i8*}} {{i32 0, void ()* @dtor_A, i8* null}}]
    """  # noqa E501

asm_ext_ctors = r"""
    ; ModuleID = "<string>"
    target triple = "{triple}"

    @A = external global i32

    define void @ctor_A()
    {{
      store i32 10, i32* @A
      ret void
    }}

    define void @dtor_A()
    {{
      store i32 20, i32* @A
      ret void
    }}

    define i32 @foo()
    {{
      %.2 = load i32, i32* @A
      %.3 = add i32 %.2, 2
      ret i32 %.3
    }}

    @llvm.global_ctors = appending global [1 x {{i32, void ()*, i8*}}] [{{i32, void ()*, i8*}} {{i32 0, void ()* @ctor_A, i8* null}}]
    @llvm.global_dtors = appending global [1 x {{i32, void ()*, i8*}}] [{{i32, void ()*, i8*}} {{i32 0, void ()* @dtor_A, i8* null}}]
    """  # noqa E501


asm_nonalphanum_blocklabel = """; ModuleID = ""
target triple = "unknown-unknown-unknown"
target datalayout = ""

define i32 @"foo"()
{
"<>!*''#":
  ret i32 12345
}
"""  # noqa W291 # trailing space needed for match later


asm_null_constant = r"""
    ; ModuleID = '<string>'
    target triple = "{triple}"

    define void @foo(i64* %.1) {{
      ret void
    }}

    define void @bar() {{
      call void @foo(i64* null)
      ret void
    }}
"""


riscv_asm_ilp32 = [
    'addi\tsp, sp, -16',
    'sw\ta1, 8(sp)',
    'sw\ta2, 12(sp)',
    'fld\tft0, 8(sp)',
    'fmv.w.x\tft1, a0',
    'fcvt.d.s\tft1, ft1',
    'fadd.d\tft0, ft1, ft0',
    'fsd\tft0, 8(sp)',
    'lw\ta0, 8(sp)',
    'lw\ta1, 12(sp)',
    'addi\tsp, sp, 16',
    'ret'
]


riscv_asm_ilp32f = [
    'addi\tsp, sp, -16',
    'sw\ta0, 8(sp)',
    'sw\ta1, 12(sp)',
    'fld\tft0, 8(sp)',
    'fcvt.d.s\tft1, fa0',
    'fadd.d\tft0, ft1, ft0',
    'fsd\tft0, 8(sp)',
    'lw\ta0, 8(sp)',
    'lw\ta1, 12(sp)',
    'addi\tsp, sp, 16',
    'ret'
]


riscv_asm_ilp32d = [
    'fcvt.d.s\tft0, fa0',
    'fadd.d\tfa0, ft0, fa1',
    'ret'
]


asm_attributes = r"""
declare void @a_readonly_func(i8 *) readonly

declare i8* @a_arg0_return_func(i8* returned, i32*)
"""

asm_alloca_optnone = r"""
define double @foo(i32 %i, double %j) optnone noinline {
    %I = alloca i32		; <i32*> [#uses=4]
    %J = alloca double		; <double*> [#uses=2]
    store i32 %i, i32* %I
    store double %j, double* %J
    %t1 = load i32, i32* %I		; <i32> [#uses=1]
    %t2 = add i32 %t1, 1		; <i32> [#uses=1]
    store i32 %t2, i32* %I
    %t3 = load i32, i32* %I		; <i32> [#uses=1]
    %t4 = sitofp i32 %t3 to double		; <double> [#uses=1]
    %t5 = load double, double* %J		; <double> [#uses=1]
    %t6 = fmul double %t4, %t5		; <double> [#uses=1]
    ret double %t6
}
"""

asm_declaration = r"""
declare void @test_declare(i32* )
"""

# This produces the following output from objdump:
#
# $ objdump -D 632.elf
#
# 632.elf:     file format elf64-x86-64
#
#
# Disassembly of section .text:
#
# 0000000000000000 <__arybo>:
#    0:	48 c1 e2 20          	shl    $0x20,%rdx
#    4:	48 09 c2             	or     %rax,%rdx
#    7:	48 89 d0             	mov    %rdx,%rax
#    a:	48 c1 c0 3d          	rol    $0x3d,%rax
#    e:	48 31 d0             	xor    %rdx,%rax
#   11:	48 b9 01 20 00 04 80 	movabs $0x7010008004002001,%rcx
#   18:	00 10 70
#   1b:	48 0f af c8          	imul   %rax,%rcx

issue_632_elf = \
    "7f454c4602010100000000000000000001003e00010000000000000000000000000000" \
    "0000000000e0000000000000000000000040000000000040000500010048c1e2204809" \
    "c24889d048c1c03d4831d048b90120000480001070480fafc800000000000000000000" \
    "0000000000000000000000000000002f0000000400f1ff000000000000000000000000" \
    "00000000070000001200020000000000000000001f00000000000000002e7465787400" \
    "5f5f617279626f002e6e6f74652e474e552d737461636b002e737472746162002e7379" \
    "6d746162003c737472696e673e00000000000000000000000000000000000000000000" \
    "0000000000000000000000000000000000000000000000000000000000000000000000" \
    "00000000000000001f0000000300000000000000000000000000000000000000a80000" \
    "0000000000380000000000000000000000000000000100000000000000000000000000" \
    "000001000000010000000600000000000000000000000000000040000000000000001f" \
    "000000000000000000000000000000100000000000000000000000000000000f000000" \
    "01000000000000000000000000000000000000005f0000000000000000000000000000" \
    "0000000000000000000100000000000000000000000000000027000000020000000000" \
    "0000000000000000000000000000600000000000000048000000000000000100000002" \
    "00000008000000000000001800000000000000"


issue_632_text = \
    "48c1e2204809c24889d048c1c03d4831d048b90120000480001070480fafc8"

asm_lld_executable = r"""
    ; exit(int exit_code)
    define void @exit(i64 %exit_code) {
        call i64 asm sideeffect "syscall",
            "={rax},{rax},{rdi},~{rcx},~{r11},~{dirflag},~{fpsr},~{flags}"
            ( i64 60          ; {rax} SYSCALL_EXIT
            , i64 %exit_code  ; {rdi} exit_code
            )
        ret void
    }

    define void @_start() {
        call void @exit(i64 42)
        ret void
    }
    """


asm_tli_exp2 = r"""
; ModuleID = '<lambda>'
source_filename = "<string>"
target datalayout = "e-m:e-p270:32:32-p271:32:32-p272:64:64-i64:64-f80:128-n8:16:32:64-S128"
target triple = "x86_64-pc-windows-msvc"

declare float @llvm.exp2.f32(float %casted)

define float @foo(i16 %arg) {
entry:
  %casted = sitofp i16 %arg to float
  %ret = call float @llvm.exp2.f32(float %casted)
  ret float %ret
}
"""  # noqa E501

asm_phi_blocks = r"""
; ModuleID = '<string>'
target triple = "{triple}"

define void @foo(i32 %N) {{
  ; unnamed block for testing
  %cmp4 = icmp sgt i32 %N, 0
  br i1 %cmp4, label %for.body, label %for.cond.cleanup

for.cond.cleanup:
  ret void

for.body:
  %i.05 = phi i32 [ %inc, %for.body ], [ 0, %0 ]
  %inc = add nuw nsw i32 %i.05, 1
  %exitcond.not = icmp eq i32 %inc, %N
  br i1 %exitcond.not, label %for.cond.cleanup, label %for.body
}}
"""

asm_cpp_class = r"""
; Source C++
;-----------------------------------------
; class MyClass;
;
; class MyClassDefined{
;     MyClass *member;
;     MyClass *m2;
;     MyClass *m3;
; };
;
; void foo(MyClass *c, MyClassDefined){ }
;-----------------------------------------
; LLVM-IR by: clang -arch arm64 -S -emit-llvm file.cpp
; ModuleID = 'file.cpp'
source_filename = "class.cpp"
target datalayout = "e-m:o-i64:64-i128:128-n32:64-S128"
target triple = "arm64-apple-macosx13.3.0"

%class.MyClass = type opaque
%class.MyClassDefined = type { %class.MyClass*, %class.MyClass*, %class.MyClass* }

; Function Attrs: noinline nounwind optnone ssp uwtable(sync)
define void @_Z3fooP7MyClass14MyClassDefined(%class.MyClass* noundef %0, %class.MyClassDefined* noundef %1) {
  %3 = alloca %class.MyClass*, align 8
  store %class.MyClass* %0, %class.MyClass** %3, align 8
  ret void
}

!llvm.module.flags = !{!0, !1, !2, !3, !4, !5, !6, !7, !8}
!llvm.ident = !{!9}

!0 = !{i32 2, !"SDK Version", [2 x i32] [i32 13, i32 3]}
!1 = !{i32 1, !"wchar_size", i32 4}
!2 = !{i32 8, !"branch-target-enforcement", i32 0}
!3 = !{i32 8, !"sign-return-address", i32 0}
!4 = !{i32 8, !"sign-return-address-all", i32 0}
!5 = !{i32 8, !"sign-return-address-with-bkey", i32 0}
!6 = !{i32 7, !"PIC Level", i32 2}
!7 = !{i32 7, !"uwtable", i32 1}
!8 = !{i32 7, !"frame-pointer", i32 1}
!9 = !{!"Apple clang version 14.0.3 (clang-1403.0.22.14.1)"}

""" # noqa

asm_cpp_vector = r"""; Source C++
;-----------------------------------------

; struct Vector2D{
;     float x, y;
; };
;
; void foo(Vector2D vec, Vector2D *out) {
;     *out = vec;
; }
;-----------------------------------------
; LLVM-IR by: clang -arch x86_64 -S -emit-llvm file.cpp
; ModuleID = 'file.cpp'
source_filename = "class.cpp"
target datalayout = "e-m:o-p270:32:32-p271:32:32-p272:64:64-i64:64-f80:128-n8:16:32:64-S128"
target triple = "x86_64-apple-macosx13.3.0"

%struct.Vector2D = type { float, float }

; Function Attrs: noinline nounwind optnone ssp uwtable
define void @_Z3foo8Vector2DPS_(<2 x float> %0, %struct.Vector2D* noundef %1) #0 {
  %3 = alloca %struct.Vector2D, align 4
  %4 = alloca %struct.Vector2D*, align 8
  %5 = bitcast %struct.Vector2D* %3 to <2 x float>*
  store <2 x float> %0, <2 x float>* %5, align 4
  store %struct.Vector2D* %1, %struct.Vector2D** %4, align 8
  %6 = load %struct.Vector2D*, %struct.Vector2D** %4, align 8
  %7 = bitcast %struct.Vector2D* %6 to i8*
  %8 = bitcast %struct.Vector2D* %3 to i8*
  call void @llvm.memcpy.p0i8.p0i8.i64(i8* align 4 %7, i8* align 4 %8, i64 8, i1 false)
  ret void
}

; Function Attrs: argmemonly nofree nounwind willreturn
declare void @llvm.memcpy.p0i8.p0i8.i64(i8* noalias nocapture writeonly, i8* noalias nocapture readonly, i64, i1 immarg) #1

attributes #0 = { noinline nounwind optnone ssp uwtable "darwin-stkchk-strong-link" "frame-pointer"="all" "min-legal-vector-width"="64" "no-trapping-math"="true" "probe-stack"="___chkstk_darwin" "stack-protector-buffer-size"="8" "target-cpu"="penryn" "target-features"="+cx16,+cx8,+fxsr,+mmx,+sahf,+sse,+sse2,+sse3,+sse4.1,+ssse3,+x87" "tune-cpu"="generic" }
attributes #1 = { argmemonly nofree nounwind willreturn }

!llvm.module.flags = !{!0, !1, !2, !3, !4}
!llvm.ident = !{!5}

!0 = !{i32 2, !"SDK Version", [2 x i32] [i32 13, i32 3]}
!1 = !{i32 1, !"wchar_size", i32 4}
!2 = !{i32 7, !"PIC Level", i32 2}
!3 = !{i32 7, !"uwtable", i32 2}
!4 = !{i32 7, !"frame-pointer", i32 2}
!5 = !{!"Apple clang version 14.0.3 (clang-1403.0.22.14.1)"}

""" # noqa


class BaseTest(TestCase):

    def setUp(self):
        llvm.initialize()
        llvm.initialize_native_target()
        llvm.initialize_native_asmprinter()
        gc.collect()
        self.old_garbage = gc.garbage[:]
        gc.garbage[:] = []

    def tearDown(self):
        # Test that no uncollectable objects were created
        # (llvmlite objects have a __del__ so a reference cycle could
        # create some).
        gc.collect()
        self.assertEqual(gc.garbage, [])
        # This will probably put any existing garbage in gc.garbage again
        del self.old_garbage

    def module(self, asm=asm_sum, context=None):
        asm = asm.format(triple=llvm.get_default_triple())
        mod = llvm.parse_assembly(asm, context)
        return mod

    def glob(self, name='glob', mod=None):
        if mod is None:
            mod = self.module()
        return mod.get_global_variable(name)

    def target_machine(self, *, jit):
        target = llvm.Target.from_default_triple()
        return target.create_target_machine(jit=jit)


class TestDependencies(BaseTest):
    """
    Test DLL dependencies are within a certain expected set.
    """

    @unittest.skipUnless(sys.platform.startswith('linux'),
                         "Linux-specific test")
    @unittest.skipUnless(os.environ.get('LLVMLITE_DIST_TEST'),
                         "Distribution-specific test")
    def test_linux(self):
        lib_path = ffi.lib._name
        env = os.environ.copy()
        env['LANG'] = 'C'
        p = subprocess.Popen(["objdump", "-p", lib_path],
                             stdout=subprocess.PIPE, env=env)
        out, _ = p.communicate()
        self.assertEqual(0, p.returncode)
        # Parse library dependencies
        lib_pat = re.compile(r'^([+-_a-zA-Z0-9]+)\.so(?:\.\d+){0,3}$')
        deps = set()
        for line in out.decode().splitlines():
            parts = line.split()
            if parts and parts[0] == 'NEEDED':
                dep = parts[1]
                m = lib_pat.match(dep)
                if len(parts) != 2 or not m:
                    self.fail("invalid NEEDED line: %r" % (line,))
                deps.add(m.group(1))
        # Sanity check that our dependencies were parsed ok
        if 'libc' not in deps or 'libpthread' not in deps:
            self.fail("failed parsing dependencies? got %r" % (deps,))
        # Ensure all dependencies are expected
        allowed = set(['librt', 'libdl', 'libpthread', 'libz', 'libm',
                       'libgcc_s', 'libc', 'ld-linux', 'ld64'])
        if platform.python_implementation() == 'PyPy':
            allowed.add('libtinfo')

        for dep in deps:
            if not dep.startswith('ld-linux-') and dep not in allowed:
                self.fail("unexpected dependency %r in %r" % (dep, deps))


class TestRISCVABI(BaseTest):
    """
    Test calling convention of floating point arguments of RISC-V
    using different ABI.
    """
    triple = "riscv32-unknown-linux"

    def setUp(self):
        super().setUp()
        llvm.initialize_all_targets()
        llvm.initialize_all_asmprinters()

    def check_riscv_target(self):
        try:
            llvm.Target.from_triple(self.triple)
        except RuntimeError as e:
            if "No available targets are compatible with triple" in str(e):
                self.skipTest("RISCV target unsupported by linked LLVM.")
            else:
                raise e

    def riscv_target_machine(self, **kwarg):
        lltarget = llvm.Target.from_triple(self.triple)
        return lltarget.create_target_machine(**kwarg)

    def fpadd_ll_module(self):
        f64 = ir.DoubleType()
        f32 = ir.FloatType()
        fnty = ir.FunctionType(f64, (f32, f64))
        module = ir.Module()
        func = ir.Function(module, fnty, name="fpadd")
        block = func.append_basic_block()
        builder = ir.IRBuilder(block)
        a, b = func.args
        arg0 = builder.fpext(a, f64)
        result = builder.fadd(arg0, b)
        builder.ret(result)

        llmod = llvm.parse_assembly(str(module))
        llmod.verify()
        return llmod

    def break_up_asm(self, asm):
        asm_list = []
        for line in asm.splitlines():
            s_line = line.strip()
            if not (s_line.startswith(".") or s_line.startswith("fpadd")
                    or s_line == ""):
                asm_list.append(s_line)
        return asm_list

    def test_rv32d_ilp32(self):
        self.check_riscv_target()
        llmod = self.fpadd_ll_module()
        target = self.riscv_target_machine(features="+f,+d", abiname="ilp32")
        self.assertEqual(self.break_up_asm(target.emit_assembly(llmod)),
                         riscv_asm_ilp32)

    def test_rv32d_ilp32f(self):
        self.check_riscv_target()
        llmod = self.fpadd_ll_module()
        target = self.riscv_target_machine(features="+f,+d", abiname="ilp32f")
        self.assertEqual(self.break_up_asm(target.emit_assembly(llmod)),
                         riscv_asm_ilp32f)

    def test_rv32d_ilp32d(self):
        self.check_riscv_target()
        llmod = self.fpadd_ll_module()
        target = self.riscv_target_machine(features="+f,+d", abiname="ilp32d")
        self.assertEqual(self.break_up_asm(target.emit_assembly(llmod)),
                         riscv_asm_ilp32d)


class TestMisc(BaseTest):
    """
    Test miscellaneous functions in llvm.binding.
    """

    def test_parse_assembly(self):
        self.module(asm_sum)

    def test_parse_assembly_error(self):
        with self.assertRaises(RuntimeError) as cm:
            self.module(asm_parse_error)
        s = str(cm.exception)
        self.assertIn("parsing error", s)
        self.assertIn("invalid operand type", s)

    def test_nonalphanum_block_name(self):
        mod = ir.Module()
        ft = ir.FunctionType(ir.IntType(32), [])
        fn = ir.Function(mod, ft, "foo")
        bd = ir.IRBuilder(fn.append_basic_block(name="<>!*''#"))
        bd.ret(ir.Constant(ir.IntType(32), 12345))
        asm = str(mod)
        self.assertEqual(asm, asm_nonalphanum_blocklabel)

    def test_global_context(self):
        gcontext1 = llvm.context.get_global_context()
        gcontext2 = llvm.context.get_global_context()
        assert gcontext1 == gcontext2

    def test_dylib_symbols(self):
        llvm.add_symbol("__xyzzy", 1234)
        llvm.add_symbol("__xyzzy", 5678)
        addr = llvm.address_of_symbol("__xyzzy")
        self.assertEqual(addr, 5678)
        addr = llvm.address_of_symbol("__foobar")
        self.assertIs(addr, None)

    def test_get_default_triple(self):
        triple = llvm.get_default_triple()
        self.assertIsInstance(triple, str)
        self.assertTrue(triple)

    def test_get_process_triple(self):
        # Sometimes we get synonyms for PPC
        def normalize_ppc(arch):
            if arch == 'powerpc64le':
                return 'ppc64le'
            else:
                return arch

        triple = llvm.get_process_triple()
        default = llvm.get_default_triple()
        self.assertIsInstance(triple, str)
        self.assertTrue(triple)

        default_arch = normalize_ppc(default.split('-')[0])
        triple_arch = normalize_ppc(triple.split('-')[0])
        # Arch must be equal
        self.assertEqual(default_arch, triple_arch)

    def test_get_host_cpu_features(self):
        features = llvm.get_host_cpu_features()
        # Check the content of `features`
        self.assertIsInstance(features, dict)
        self.assertIsInstance(features, llvm.FeatureMap)
        for k, v in features.items():
            self.assertIsInstance(k, str)
            self.assertTrue(k)  # single feature string cannot be empty
            self.assertIsInstance(v, bool)
        self.assertIsInstance(features.flatten(), str)

        re_term = r"[+\-][a-zA-Z0-9\._-]+"
        regex = r"^({0}|{0}(,{0})*)?$".format(re_term)
        # quick check for our regex
        self.assertIsNotNone(re.match(regex, ""))
        self.assertIsNotNone(re.match(regex, "+aa"))
        self.assertIsNotNone(re.match(regex, "+a,-bb"))
        # check CpuFeature.flatten()
        if len(features) == 0:
            self.assertEqual(features.flatten(), "")
        else:
            self.assertIsNotNone(re.match(regex, features.flatten()))

    def test_get_host_cpu_name(self):
        cpu = llvm.get_host_cpu_name()
        self.assertIsInstance(cpu, str)
        self.assertTrue(cpu)

    def test_initfini(self):
        code = """if 1:
            from llvmlite import binding as llvm

            llvm.initialize()
            llvm.initialize_native_target()
            llvm.initialize_native_asmprinter()
            llvm.initialize_all_targets()
            llvm.initialize_all_asmprinters()
            llvm.shutdown()
            """
        subprocess.check_call([sys.executable, "-c", code])

    def test_set_option(self):
        # We cannot set an option multiple times (LLVM would exit() the
        # process), so run the code in a subprocess.
        code = """if 1:
            from llvmlite import binding as llvm

            llvm.set_option("progname", "-debug-pass=Disabled")
            """
        subprocess.check_call([sys.executable, "-c", code])

    def test_version(self):
        major, minor, patch = llvm.llvm_version_info
        # one of these can be valid
        valid = (15, 16)
        self.assertIn(major, valid)
        self.assertIn(patch, range(8))

    def test_check_jit_execution(self):
        llvm.check_jit_execution()

    @unittest.skipIf(no_de_locale(), "Locale not available")
    def test_print_double_locale(self):
        m = self.module(asm_double_locale)
        expect = str(m)
        # Change the locale so that comma is used as decimal-point
        # to trigger the LLVM bug (llvmlite issue #80)
        locale.setlocale(locale.LC_ALL, 'de_DE')
        # The LLVM bug is trigged by print the module with double constant
        got = str(m)
        # Changing the locale should not affect the LLVM IR
        self.assertEqual(expect, got)

    def test_no_accidental_warnings(self):
        code = "from llvmlite import binding"
        flags = "-Werror"
        cmdargs = [sys.executable, flags, "-c", code]
        subprocess.check_call(cmdargs)


class TestModuleRef(BaseTest):

    def test_str(self):
        mod = self.module()
        s = str(mod).strip()
        self.assertTrue(s.startswith('; ModuleID ='), s)

    def test_close(self):
        mod = self.module()
        str(mod)
        mod.close()
        with self.assertRaises(ctypes.ArgumentError):
            str(mod)
        mod.close()

    def test_with(self):
        mod = self.module()
        str(mod)
        with mod:
            str(mod)
        with self.assertRaises(ctypes.ArgumentError):
            str(mod)
        with self.assertRaises(RuntimeError):
            with mod:
                pass

    def test_name(self):
        mod = self.module()
        mod.name = "foo"
        self.assertEqual(mod.name, "foo")
        mod.name = "bar"
        self.assertEqual(mod.name, "bar")

    def test_source_file(self):
        mod = self.module()
        self.assertEqual(mod.source_file, "asm_sum.c")

    def test_data_layout(self):
        mod = self.module()
        s = mod.data_layout
        self.assertIsInstance(s, str)
        mod.data_layout = s
        self.assertEqual(s, mod.data_layout)

    def test_triple(self):
        mod = self.module()
        s = mod.triple
        self.assertEqual(s, llvm.get_default_triple())
        mod.triple = ''
        self.assertEqual(mod.triple, '')

    def test_verify(self):
        # Verify successful
        mod = self.module()
        self.assertIs(mod.verify(), None)
        # Verify failed
        mod = self.module(asm_verification_fail)
        with self.assertRaises(RuntimeError) as cm:
            mod.verify()
        s = str(cm.exception)
        self.assertIn("%.bug = add i32 1, %.bug", s)

    def test_get_function(self):
        mod = self.module()
        fn = mod.get_function("sum")
        self.assertIsInstance(fn, llvm.ValueRef)
        self.assertEqual(fn.name, "sum")

        with self.assertRaises(NameError):
            mod.get_function("foo")

        # Check that fn keeps the module instance alive
        del mod
        str(fn.module)

    def test_get_struct_type(self):
        mod = self.module()
        st_ty = mod.get_struct_type("struct.glob_type")
        self.assertEqual(st_ty.name, "struct.glob_type")
        # also match struct names of form "%struct.glob_type.{some_index}"
        self.assertIsNotNone(re.match(
            r'%struct\.glob_type(\.[\d]+)? = type { i64, \[2 x i64\] }',
            str(st_ty)))

        with self.assertRaises(NameError):
            mod.get_struct_type("struct.doesnt_exist")

    def test_get_global_variable(self):
        mod = self.module()
        gv = mod.get_global_variable("glob")
        self.assertIsInstance(gv, llvm.ValueRef)
        self.assertEqual(gv.name, "glob")

        with self.assertRaises(NameError):
            mod.get_global_variable("bar")

        # Check that gv keeps the module instance alive
        del mod
        str(gv.module)

    def test_global_variables(self):
        mod = self.module()
        it = mod.global_variables
        del mod
        globs = sorted(it, key=lambda value: value.name)
        self.assertEqual(len(globs), 4)
        self.assertEqual([g.name for g in globs],
                         ["glob", "glob_b", "glob_f", "glob_struct"])

    def test_functions(self):
        mod = self.module()
        it = mod.functions
        del mod
        funcs = list(it)
        self.assertEqual(len(funcs), 1)
        self.assertEqual(funcs[0].name, "sum")

    def test_structs(self):
        mod = self.module()
        it = mod.struct_types
        del mod
        structs = list(it)
        self.assertEqual(len(structs), 1)
        self.assertIsNotNone(re.match(r'struct\.glob_type(\.[\d]+)?',
                                      structs[0].name))
        self.assertIsNotNone(re.match(
            r'%struct\.glob_type(\.[\d]+)? = type { i64, \[2 x i64\] }',
            str(structs[0])))

    def test_link_in(self):
        dest = self.module()
        src = self.module(asm_mul)
        dest.link_in(src)
        self.assertEqual(
            sorted(f.name for f in dest.functions), ["mul", "sum"])
        dest.get_function("mul")
        dest.close()
        with self.assertRaises(ctypes.ArgumentError):
            src.get_function("mul")

    def test_link_in_preserve(self):
        dest = self.module()
        src2 = self.module(asm_mul)
        dest.link_in(src2, preserve=True)
        self.assertEqual(
            sorted(f.name for f in dest.functions), ["mul", "sum"])
        dest.close()
        self.assertEqual(sorted(f.name for f in src2.functions), ["mul"])
        src2.get_function("mul")

    def test_link_in_error(self):
        # Raise an error by trying to link two modules with the same global
        # definition "sum".
        dest = self.module()
        src = self.module(asm_sum2)
        with self.assertRaises(RuntimeError) as cm:
            dest.link_in(src)
        self.assertIn("symbol multiply defined", str(cm.exception))

    def test_as_bitcode(self):
        mod = self.module()
        bc = mod.as_bitcode()
        # Refer to http://llvm.org/docs/doxygen/html/ReaderWriter_8h_source.html#l00064  # noqa E501
        # and http://llvm.org/docs/doxygen/html/ReaderWriter_8h_source.html#l00092  # noqa E501
        bitcode_wrapper_magic = b'\xde\xc0\x17\x0b'
        bitcode_magic = b'BC'
        self.assertTrue(bc.startswith(bitcode_magic) or
                        bc.startswith(bitcode_wrapper_magic))

    def test_parse_bitcode_error(self):
        with self.assertRaises(RuntimeError) as cm:
            llvm.parse_bitcode(b"")
        self.assertIn("LLVM bitcode parsing error", str(cm.exception))
        self.assertIn(
            "file too small to contain bitcode header", str(cm.exception),
        )

    def test_bitcode_roundtrip(self):
        # create a new context to avoid struct renaming
        context1 = llvm.create_context()
        bc = self.module(context=context1).as_bitcode()
        context2 = llvm.create_context()
        mod = llvm.parse_bitcode(bc, context2)
        self.assertEqual(mod.as_bitcode(), bc)

        mod.get_function("sum")
        mod.get_global_variable("glob")

    def test_cloning(self):
        m = self.module()
        cloned = m.clone()
        self.assertIsNot(cloned, m)
        self.assertEqual(cloned.as_bitcode(), m.as_bitcode())


class JITTestMixin(object):
    """
    Mixin for ExecutionEngine tests.
    """

    def get_sum(self, ee, func_name="sum"):
        ee.finalize_object()
        cfptr = ee.get_function_address(func_name)
        self.assertTrue(cfptr)
        return CFUNCTYPE(c_int, c_int, c_int)(cfptr)

    def test_run_code(self):
        mod = self.module()
        with self.jit(mod) as ee:
            cfunc = self.get_sum(ee)
            res = cfunc(2, -5)
            self.assertEqual(-3, res)

    def test_close(self):
        ee = self.jit(self.module())
        ee.close()
        ee.close()
        with self.assertRaises(ctypes.ArgumentError):
            ee.finalize_object()

    def test_with(self):
        ee = self.jit(self.module())
        with ee:
            pass
        with self.assertRaises(RuntimeError):
            with ee:
                pass
        with self.assertRaises(ctypes.ArgumentError):
            ee.finalize_object()

    def test_module_lifetime(self):
        mod = self.module()
        ee = self.jit(mod)
        ee.close()
        mod.close()

    def test_module_lifetime2(self):
        mod = self.module()
        ee = self.jit(mod)
        mod.close()
        ee.close()

    def test_add_module(self):
        ee = self.jit(self.module())
        mod = self.module(asm_mul)
        ee.add_module(mod)
        with self.assertRaises(KeyError):
            ee.add_module(mod)
        self.assertFalse(mod.closed)
        ee.close()
        self.assertTrue(mod.closed)

    def test_add_module_lifetime(self):
        ee = self.jit(self.module())
        mod = self.module(asm_mul)
        ee.add_module(mod)
        mod.close()
        ee.close()

    def test_add_module_lifetime2(self):
        ee = self.jit(self.module())
        mod = self.module(asm_mul)
        ee.add_module(mod)
        ee.close()
        mod.close()

    def test_remove_module(self):
        ee = self.jit(self.module())
        mod = self.module(asm_mul)
        ee.add_module(mod)
        ee.remove_module(mod)
        with self.assertRaises(KeyError):
            ee.remove_module(mod)
        self.assertFalse(mod.closed)
        ee.close()
        self.assertFalse(mod.closed)

    def test_target_data(self):
        mod = self.module()
        ee = self.jit(mod)
        td = ee.target_data
        # A singleton is returned
        self.assertIs(ee.target_data, td)
        str(td)
        del mod, ee
        str(td)

    def test_target_data_abi_enquiries(self):
        mod = self.module()
        ee = self.jit(mod)
        td = ee.target_data
        gv_i32 = mod.get_global_variable("glob")
        gv_i8 = mod.get_global_variable("glob_b")
        gv_struct = mod.get_global_variable("glob_struct")
        # A global is a pointer, it has the ABI size of a pointer
        pointer_size = 4 if sys.maxsize < 2 ** 32 else 8
        for g in (gv_i32, gv_i8, gv_struct):
            self.assertEqual(td.get_abi_size(g.type), pointer_size)

        self.assertEqual(td.get_pointee_abi_size(gv_i32.type), 4)
        self.assertEqual(td.get_pointee_abi_alignment(gv_i32.type), 4)

        self.assertEqual(td.get_pointee_abi_size(gv_i8.type), 1)
        self.assertIn(td.get_pointee_abi_alignment(gv_i8.type), (1, 2, 4))

        self.assertEqual(td.get_pointee_abi_size(gv_struct.type), 24)
        self.assertIn(td.get_pointee_abi_alignment(gv_struct.type), (4, 8))

    def test_object_cache_notify(self):
        notifies = []

        def notify(mod, buf):
            notifies.append((mod, buf))

        mod = self.module()
        ee = self.jit(mod)
        ee.set_object_cache(notify)

        self.assertEqual(len(notifies), 0)
        cfunc = self.get_sum(ee)
        cfunc(2, -5)
        self.assertEqual(len(notifies), 1)
        # The right module object was found
        self.assertIs(notifies[0][0], mod)
        self.assertIsInstance(notifies[0][1], bytes)

        notifies[:] = []
        mod2 = self.module(asm_mul)
        ee.add_module(mod2)
        cfunc = self.get_sum(ee, "mul")
        self.assertEqual(len(notifies), 1)
        # The right module object was found
        self.assertIs(notifies[0][0], mod2)
        self.assertIsInstance(notifies[0][1], bytes)

    def test_object_cache_getbuffer(self):
        notifies = []
        getbuffers = []

        def notify(mod, buf):
            notifies.append((mod, buf))

        def getbuffer(mod):
            getbuffers.append(mod)

        mod = self.module()
        ee = self.jit(mod)
        ee.set_object_cache(notify, getbuffer)

        # First return None from getbuffer(): the object is compiled normally
        self.assertEqual(len(notifies), 0)
        self.assertEqual(len(getbuffers), 0)
        cfunc = self.get_sum(ee)
        self.assertEqual(len(notifies), 1)
        self.assertEqual(len(getbuffers), 1)
        self.assertIs(getbuffers[0], mod)
        sum_buffer = notifies[0][1]

        # Recreate a new EE, and use getbuffer() to return the previously
        # compiled object.

        def getbuffer_successful(mod):
            getbuffers.append(mod)
            return sum_buffer

        notifies[:] = []
        getbuffers[:] = []
        # Use another source module to make sure it is ignored
        mod = self.module(asm_mul)
        ee = self.jit(mod)
        ee.set_object_cache(notify, getbuffer_successful)

        self.assertEqual(len(notifies), 0)
        self.assertEqual(len(getbuffers), 0)
        cfunc = self.get_sum(ee)
        self.assertEqual(cfunc(2, -5), -3)
        self.assertEqual(len(notifies), 0)
        self.assertEqual(len(getbuffers), 1)


class JITWithTMTestMixin(JITTestMixin):

    def test_emit_assembly(self):
        """Test TargetMachineRef.emit_assembly()"""
        target_machine = self.target_machine(jit=True)
        mod = self.module()
        ee = self.jit(mod, target_machine)  # noqa F841 # Keeps pointers alive
        raw_asm = target_machine.emit_assembly(mod)
        self.assertIn("sum", raw_asm)
        target_machine.set_asm_verbosity(True)
        raw_asm_verbose = target_machine.emit_assembly(mod)
        self.assertIn("sum", raw_asm)
        self.assertNotEqual(raw_asm, raw_asm_verbose)

    def test_emit_object(self):
        """Test TargetMachineRef.emit_object()"""
        target_machine = self.target_machine(jit=True)
        mod = self.module()
        ee = self.jit(mod, target_machine)  # noqa F841 # Keeps pointers alive
        code_object = target_machine.emit_object(mod)
        self.assertIsInstance(code_object, bytes)
        if sys.platform.startswith('linux'):
            # Sanity check
            self.assertIn(b"ELF", code_object[:10])


class TestMCJit(BaseTest, JITWithTMTestMixin):
    """
    Test JIT engines created with create_mcjit_compiler().
    """

    def jit(self, mod, target_machine=None):
        if target_machine is None:
            target_machine = self.target_machine(jit=True)
        return llvm.create_mcjit_compiler(mod, target_machine)


# There are some memory corruption issues with OrcJIT on AArch64 - see Issue
# #1000. Since OrcJIT is experimental, and we don't test regularly during
# llvmlite development on non-x86 platforms, it seems safest to skip these
# tests on non-x86 platforms.
@unittest.skipUnless(platform.machine().startswith("x86"), "x86 only")
class TestOrcLLJIT(BaseTest):

    def jit(self, asm=asm_sum, func_name="sum", target_machine=None,
            add_process=False, func_type=CFUNCTYPE(c_int, c_int, c_int),
            suppress_errors=False):
        lljit = llvm.create_lljit_compiler(target_machine,
                                           use_jit_link=False,
                                           suppress_errors=suppress_errors)
        builder = llvm.JITLibraryBuilder()
        if add_process:
            builder.add_current_process()
        rt = builder\
            .add_ir(asm.format(triple=llvm.get_default_triple()))\
            .export_symbol(func_name)\
            .link(lljit, func_name)
        cfptr = rt[func_name]
        self.assertTrue(cfptr)
        self.assertEqual(func_name, rt.name)
        return lljit, rt, func_type(cfptr)

    # From test_dylib_symbols
    def test_define_symbol(self):
        lljit = llvm.create_lljit_compiler()
        rt = llvm.JITLibraryBuilder().import_symbol("__xyzzy", 1234)\
            .export_symbol("__xyzzy").link(lljit, "foo")
        self.assertEqual(rt["__xyzzy"], 1234)

    def test_lookup_undefined_symbol_fails(self):
        lljit = llvm.create_lljit_compiler()
        with self.assertRaisesRegex(RuntimeError, 'No such library'):
            lljit.lookup("foo", "__foobar")
        rt = llvm.JITLibraryBuilder().import_symbol("__xyzzy", 1234)\
            .export_symbol("__xyzzy").link(lljit, "foo")
        self.assertNotEqual(rt["__xyzzy"], 0)
        with self.assertRaisesRegex(RuntimeError,
                                    'Symbols not found.*__foobar'):
            lljit.lookup("foo", "__foobar")

    def test_jit_link(self):
        if sys.platform == "win32":
            with self.assertRaisesRegex(RuntimeError,
                                        'JITLink .* Windows'):
                llvm.create_lljit_compiler(use_jit_link=True)
        else:
            self.assertIsNotNone(llvm.create_lljit_compiler(use_jit_link=True))

    def test_run_code(self):
        (lljit, rt, cfunc) = self.jit()
        with lljit:
            res = cfunc(2, -5)
            self.assertEqual(-3, res)

    def test_close(self):
        (lljit, rt, cfunc) = self.jit()
        lljit.close()
        lljit.close()
        with self.assertRaises(AssertionError):
            lljit.lookup("foo", "fn")

    def test_with(self):
        (lljit, rt, cfunc) = self.jit()
        with lljit:
            pass
        with self.assertRaises(RuntimeError):
            with lljit:
                pass
        with self.assertRaises(AssertionError):
            lljit.lookup("foo", "fn")

    def test_add_ir_module(self):
        (lljit, rt_sum, cfunc_sum) = self.jit()
        rt_mul = llvm.JITLibraryBuilder() \
            .add_ir(asm_mul.format(triple=llvm.get_default_triple())) \
            .export_symbol("mul") \
            .link(lljit, "mul")
        res = CFUNCTYPE(c_int, c_int, c_int)(rt_mul["mul"])(2, -5)
        self.assertEqual(-10, res)
        self.assertNotEqual(lljit.lookup("sum", "sum")["sum"], 0)
        self.assertNotEqual(lljit.lookup("mul", "mul")["mul"], 0)
        with self.assertRaises(RuntimeError):
            lljit.lookup("sum", "mul")
        with self.assertRaises(RuntimeError):
            lljit.lookup("mul", "sum")

    def test_remove_module(self):
        (lljit, rt_sum, _) = self.jit()
        del rt_sum
        gc.collect()
        with self.assertRaises(RuntimeError):
            lljit.lookup("sum", "sum")
        lljit.close()

    def test_lib_depends(self):
        (lljit, rt_sum, cfunc_sum) = self.jit()
        rt_mul = llvm.JITLibraryBuilder() \
            .add_ir(asm_square_sum.format(triple=llvm.get_default_triple())) \
            .export_symbol("square_sum") \
            .add_jit_library("sum") \
            .link(lljit, "square_sum")
        res = CFUNCTYPE(c_int, c_int, c_int)(rt_mul["square_sum"])(2, -5)
        self.assertEqual(9, res)

    def test_target_data(self):
        (lljit, rt, _) = self.jit()
        td = lljit.target_data
        # A singleton is returned
        self.assertIs(lljit.target_data, td)
        str(td)
        del lljit
        str(td)

    def test_global_ctors_dtors(self):
        # test issue #303
        # (https://github.com/numba/llvmlite/issues/303)
        shared_value = c_int32(0)
        lljit = llvm.create_lljit_compiler()
        builder = llvm.JITLibraryBuilder()
        rt = builder \
            .add_ir(asm_ext_ctors.format(triple=llvm.get_default_triple())) \
            .import_symbol("A", ctypes.addressof(shared_value)) \
            .export_symbol("foo") \
            .link(lljit, "foo")
        foo = rt["foo"]
        self.assertTrue(foo)
        self.assertEqual(CFUNCTYPE(c_int)(foo)(), 12)
        del rt
        self.assertNotEqual(shared_value.value, 20)

    def test_lookup_current_process_symbol_fails(self):
        # An attempt to lookup a symbol in the current process (Py_GetVersion,
        # in this case) should fail with an appropriate error if we have not
        # enabled searching the current process for symbols.
        msg = 'Failed to materialize symbols:.*getversion'
        with self.assertRaisesRegex(RuntimeError, msg):
            self.jit(asm_getversion, "getversion", suppress_errors=True)

    def test_lookup_current_process_symbol(self):
        self.jit(asm_getversion, "getversion", None, True)

    def test_thread_safe(self):
        lljit = llvm.create_lljit_compiler()
        llvm_ir = asm_sum.format(triple=llvm.get_default_triple())

        def compile_many(i):
            def do_work():
                tracking = []
                for c in range(50):
                    tracking.append(llvm.JITLibraryBuilder()
                                    .add_ir(llvm_ir)
                                    .export_symbol("sum")
                                    .link(lljit, f"sum_{i}_{c}"))

            return do_work

        ths = [threading.Thread(target=compile_many(i))
               for i in range(os.cpu_count())]
        for th in ths:
            th.start()
        for th in ths:
            th.join()

    def test_add_object_file(self):
        target_machine = self.target_machine(jit=False)
        mod = self.module()
        lljit = llvm.create_lljit_compiler(target_machine)
        rt = llvm.JITLibraryBuilder()\
            .add_object_img(target_machine.emit_object(mod))\
            .export_symbol("sum")\
            .link(lljit, "sum")
        sum = CFUNCTYPE(c_int, c_int, c_int)(rt["sum"])
        self.assertEqual(sum(2, 3), 5)

    def test_add_object_file_from_filesystem(self):
        target_machine = self.target_machine(jit=False)
        mod = self.module()
        obj_bin = target_machine.emit_object(mod)
        temp_desc, temp_path = mkstemp()

        try:
            with os.fdopen(temp_desc, "wb") as f:
                f.write(obj_bin)
            lljit = llvm.create_lljit_compiler(target_machine)
            rt = llvm.JITLibraryBuilder() \
                .add_object_file(temp_path) \
                .export_symbol("sum") \
                .link(lljit, "sum")
            sum = CFUNCTYPE(c_int, c_int, c_int)(rt["sum"])
            self.assertEqual(sum(2, 3), 5)
        finally:
            os.unlink(temp_path)


class TestValueRef(BaseTest):

    def test_str(self):
        mod = self.module()
        glob = mod.get_global_variable("glob")
        self.assertEqual(str(glob), "@glob = global i32 0")

    def test_name(self):
        mod = self.module()
        glob = mod.get_global_variable("glob")
        self.assertEqual(glob.name, "glob")
        glob.name = "foobar"
        self.assertEqual(glob.name, "foobar")

    def test_linkage(self):
        mod = self.module()
        glob = mod.get_global_variable("glob")
        linkage = glob.linkage
        self.assertIsInstance(glob.linkage, llvm.Linkage)
        glob.linkage = linkage
        self.assertEqual(glob.linkage, linkage)
        for linkage in ("internal", "external"):
            glob.linkage = linkage
            self.assertIsInstance(glob.linkage, llvm.Linkage)
            self.assertEqual(glob.linkage.name, linkage)

    def test_visibility(self):
        mod = self.module()
        glob = mod.get_global_variable("glob")
        visibility = glob.visibility
        self.assertIsInstance(glob.visibility, llvm.Visibility)
        glob.visibility = visibility
        self.assertEqual(glob.visibility, visibility)
        for visibility in ("hidden", "protected", "default"):
            glob.visibility = visibility
            self.assertIsInstance(glob.visibility, llvm.Visibility)
            self.assertEqual(glob.visibility.name, visibility)

    def test_storage_class(self):
        mod = self.module()
        glob = mod.get_global_variable("glob")
        storage_class = glob.storage_class
        self.assertIsInstance(glob.storage_class, llvm.StorageClass)
        glob.storage_class = storage_class
        self.assertEqual(glob.storage_class, storage_class)
        for storage_class in ("dllimport", "dllexport", "default"):
            glob.storage_class = storage_class
            self.assertIsInstance(glob.storage_class, llvm.StorageClass)
            self.assertEqual(glob.storage_class.name, storage_class)

    def test_add_function_attribute(self):
        mod = self.module()
        fn = mod.get_function("sum")
        fn.add_function_attribute("nocapture")
        with self.assertRaises(ValueError) as raises:
            fn.add_function_attribute("zext")
        self.assertEqual(str(raises.exception), "no such attribute 'zext'")

    def test_module(self):
        mod = self.module()
        glob = mod.get_global_variable("glob")
        self.assertIs(glob.module, mod)

    def test_type(self):
        mod = self.module()
        glob = mod.get_global_variable("glob")
        tp = glob.type
        self.assertIsInstance(tp, llvm.TypeRef)

    def test_type_name(self):
        mod = self.module()
        glob = mod.get_global_variable("glob")
        tp = glob.type
        self.assertEqual(tp.name, "")
        st = mod.get_global_variable("glob_struct")
        self.assertIsNotNone(re.match(r"struct\.glob_type(\.[\d]+)?",
                                      st.type.element_type.name))

    def test_type_printing_variable(self):
        mod = self.module()
        glob = mod.get_global_variable("glob")
        tp = glob.type
        self.assertEqual(str(tp), 'i32*')

    def test_type_printing_function(self):
        mod = self.module()
        fn = mod.get_function("sum")
        self.assertEqual(str(fn.type), "i32 (i32, i32)*")

    def test_type_printing_struct(self):
        mod = self.module()
        st = mod.get_global_variable("glob_struct")
        self.assertTrue(st.type.is_pointer)
        self.assertIsNotNone(re.match(r'%struct\.glob_type(\.[\d]+)?\*',
                                      str(st.type)))
        self.assertIsNotNone(re.match(
            r"%struct\.glob_type(\.[\d]+)? = type { i64, \[2 x i64\] }",
            str(st.type.element_type)))

    def test_close(self):
        glob = self.glob()
        glob.close()
        glob.close()

    def test_is_declaration(self):
        defined = self.module().get_function('sum')
        declared = self.module(asm_sum_declare).get_function('sum')
        self.assertFalse(defined.is_declaration)
        self.assertTrue(declared.is_declaration)

    def test_module_global_variables(self):
        mod = self.module(asm_sum)
        gvars = list(mod.global_variables)
        self.assertEqual(len(gvars), 4)
        for v in gvars:
            self.assertTrue(v.is_global)

    def test_module_functions(self):
        mod = self.module()
        funcs = list(mod.functions)
        self.assertEqual(len(funcs), 1)
        func = funcs[0]
        self.assertTrue(func.is_function)
        self.assertEqual(func.name, 'sum')

        with self.assertRaises(ValueError):
            func.instructions
        with self.assertRaises(ValueError):
            func.operands
        with self.assertRaises(ValueError):
            func.opcode

    def test_function_arguments(self):
        mod = self.module()
        func = mod.get_function('sum')
        self.assertTrue(func.is_function)
        args = list(func.arguments)
        self.assertEqual(len(args), 2)
        self.assertTrue(args[0].is_argument)
        self.assertTrue(args[1].is_argument)
        self.assertEqual(args[0].name, '.1')
        self.assertEqual(str(args[0].type), 'i32')
        self.assertEqual(args[1].name, '.2')
        self.assertEqual(str(args[1].type), 'i32')

        with self.assertRaises(ValueError):
            args[0].blocks
        with self.assertRaises(ValueError):
            args[0].arguments

    def test_function_blocks(self):
        func = self.module().get_function('sum')
        blocks = list(func.blocks)
        self.assertEqual(len(blocks), 1)
        block = blocks[0]
        self.assertTrue(block.is_block)

    def test_block_instructions(self):
        func = self.module().get_function('sum')
        insts = list(list(func.blocks)[0].instructions)
        self.assertEqual(len(insts), 3)
        self.assertTrue(insts[0].is_instruction)
        self.assertTrue(insts[1].is_instruction)
        self.assertTrue(insts[2].is_instruction)
        self.assertEqual(insts[0].opcode, 'add')
        self.assertEqual(insts[1].opcode, 'add')
        self.assertEqual(insts[2].opcode, 'ret')

    def test_instruction_operands(self):
        func = self.module().get_function('sum')
        add = list(list(func.blocks)[0].instructions)[0]
        self.assertEqual(add.opcode, 'add')
        operands = list(add.operands)
        self.assertEqual(len(operands), 2)
        self.assertTrue(operands[0].is_operand)
        self.assertTrue(operands[1].is_operand)
        self.assertEqual(operands[0].name, '.1')
        self.assertEqual(str(operands[0].type), 'i32')
        self.assertEqual(operands[1].name, '.2')
        self.assertEqual(str(operands[1].type), 'i32')

    def test_function_attributes(self):
        ver = llvm.llvm_version_info[0]
        readonly_attrs = [b'memory(read)' if ver == 16 else b'readonly']
        mod = self.module(asm_attributes)
        for func in mod.functions:
            attrs = list(func.attributes)
            if func.name == 'a_readonly_func':
                self.assertEqual(attrs, readonly_attrs)
            elif func.name == 'a_arg0_return_func':
                self.assertEqual(attrs, [])
                args = list(func.arguments)
                self.assertEqual(list(args[0].attributes), [b'returned'])
                self.assertEqual(list(args[1].attributes), [])

    def test_value_kind(self):
        mod = self.module()
        self.assertEqual(mod.get_global_variable('glob').value_kind,
                         llvm.ValueKind.global_variable)
        func = mod.get_function('sum')
        self.assertEqual(func.value_kind, llvm.ValueKind.function)
        block = list(func.blocks)[0]
        self.assertEqual(block.value_kind, llvm.ValueKind.basic_block)
        inst = list(block.instructions)[1]
        self.assertEqual(inst.value_kind, llvm.ValueKind.instruction)
        self.assertEqual(list(inst.operands)[0].value_kind,
                         llvm.ValueKind.constant_int)
        self.assertEqual(list(inst.operands)[1].value_kind,
                         llvm.ValueKind.instruction)

        iasm_func = self.module(asm_inlineasm).get_function('foo')
        iasm_inst = list(list(iasm_func.blocks)[0].instructions)[0]
        self.assertEqual(list(iasm_inst.operands)[0].value_kind,
                         llvm.ValueKind.inline_asm)

    def test_is_constant(self):
        mod = self.module()
        self.assertTrue(mod.get_global_variable('glob').is_constant)
        constant_operands = 0
        for func in mod.functions:
            self.assertTrue(func.is_constant)
            for block in func.blocks:
                self.assertFalse(block.is_constant)
                for inst in block.instructions:
                    self.assertFalse(inst.is_constant)
                    for op in inst.operands:
                        if op.is_constant:
                            constant_operands += 1

        self.assertEqual(constant_operands, 1)

    def test_constant_int(self):
        mod = self.module()
        func = mod.get_function('sum')
        insts = list(list(func.blocks)[0].instructions)
        self.assertEqual(insts[1].opcode, 'add')
        operands = list(insts[1].operands)
        self.assertTrue(operands[0].is_constant)
        self.assertFalse(operands[1].is_constant)
        self.assertEqual(operands[0].get_constant_value(), 0)
        with self.assertRaises(ValueError):
            operands[1].get_constant_value()

        mod = self.module(asm_sum3)
        func = mod.get_function('sum')
        insts = list(list(func.blocks)[0].instructions)
        posint64 = list(insts[1].operands)[0]
        negint64 = list(insts[2].operands)[0]
        self.assertEqual(posint64.get_constant_value(), 5)
        self.assertEqual(negint64.get_constant_value(signed_int=True), -5)

        # Convert from unsigned arbitrary-precision integer to signed i64
        as_u64 = negint64.get_constant_value(signed_int=False)
        as_i64 = int.from_bytes(as_u64.to_bytes(8, 'little'), 'little',
                                signed=True)
        self.assertEqual(as_i64, -5)

    def test_constant_fp(self):
        mod = self.module(asm_double_locale)
        func = mod.get_function('foo')
        insts = list(list(func.blocks)[0].instructions)
        self.assertEqual(len(insts), 2)
        self.assertEqual(insts[0].opcode, 'fadd')
        operands = list(insts[0].operands)
        self.assertTrue(operands[0].is_constant)
        self.assertAlmostEqual(operands[0].get_constant_value(), 0.0)
        self.assertTrue(operands[1].is_constant)
        self.assertAlmostEqual(operands[1].get_constant_value(), 3.14)

        mod = self.module(asm_double_inaccurate)
        func = mod.get_function('foo')
        inst = list(list(func.blocks)[0].instructions)[0]
        operands = list(inst.operands)
        with self.assertRaises(ValueError):
            operands[0].get_constant_value()
        self.assertAlmostEqual(operands[1].get_constant_value(round_fp=True), 0)

    def test_constant_as_string(self):
        mod = self.module(asm_null_constant)
        func = mod.get_function('bar')
        inst = list(list(func.blocks)[0].instructions)[0]
        arg = list(inst.operands)[0]
        self.assertTrue(arg.is_constant)
        self.assertEqual(arg.get_constant_value(), 'i64* null')

    def test_incoming_phi_blocks(self):
        mod = self.module(asm_phi_blocks)
        func = mod.get_function('foo')
        blocks = list(func.blocks)
        instructions = list(blocks[-1].instructions)
        self.assertTrue(instructions[0].is_instruction)
        self.assertEqual(instructions[0].opcode, 'phi')

        incoming_blocks = list(instructions[0].incoming_blocks)
        self.assertEqual(len(incoming_blocks), 2)
        self.assertTrue(incoming_blocks[0].is_block)
        self.assertTrue(incoming_blocks[1].is_block)
        # Test reference to blocks (named or unnamed)
        self.assertEqual(incoming_blocks[0], blocks[-1])
        self.assertEqual(incoming_blocks[1], blocks[0])

        # Test case that should fail
        self.assertNotEqual(instructions[1].opcode, 'phi')
        with self.assertRaises(ValueError):
            instructions[1].incoming_blocks


class TestTypeRef(BaseTest):

    def test_str(self):
        mod = self.module()
        glob = mod.get_global_variable("glob")
        self.assertEqual(str(glob.type), "i32*")
        glob_struct_type = mod.get_struct_type("struct.glob_type")
        self.assertEqual(str(glob_struct_type),
                         "%struct.glob_type = type { i64, [2 x i64] }")

        elements = list(glob_struct_type.elements)
        self.assertEqual(len(elements), 2)
        self.assertEqual(str(elements[0]), "i64")
        self.assertEqual(str(elements[1]), "[2 x i64]")

    def test_type_kind(self):
        mod = self.module()
        glob = mod.get_global_variable("glob")
        self.assertEqual(glob.type.type_kind, llvm.TypeKind.pointer)
        self.assertTrue(glob.type.is_pointer)

        glob_struct = mod.get_global_variable("glob_struct")
        self.assertEqual(glob_struct.type.type_kind, llvm.TypeKind.pointer)
        self.assertTrue(glob_struct.type.is_pointer)

        stype = next(iter(glob_struct.type.elements))
        self.assertEqual(stype.type_kind, llvm.TypeKind.struct)
        self.assertTrue(stype.is_struct)

        stype_a, stype_b = stype.elements
        self.assertEqual(stype_a.type_kind, llvm.TypeKind.integer)
        self.assertEqual(stype_b.type_kind, llvm.TypeKind.array)
        self.assertTrue(stype_b.is_array)

        glob_vec_struct_type = mod.get_struct_type("struct.glob_type_vec")
        _, vector_type = glob_vec_struct_type.elements
        self.assertEqual(vector_type.type_kind, llvm.TypeKind.vector)
        self.assertTrue(vector_type.is_vector)

        funcptr = mod.get_function("sum").type
        self.assertEqual(funcptr.type_kind, llvm.TypeKind.pointer)
        functype, = funcptr.elements
        self.assertEqual(functype.type_kind, llvm.TypeKind.function)

    def test_element_count(self):
        mod = self.module()
        glob_struct_type = mod.get_struct_type("struct.glob_type")
        _, array_type = glob_struct_type.elements
        self.assertEqual(array_type.element_count, 2)
        with self.assertRaises(ValueError):
            glob_struct_type.element_count

    def test_type_width(self):
        mod = self.module()
        glob_struct_type = mod.get_struct_type("struct.glob_type")
        glob_vec_struct_type = mod.get_struct_type("struct.glob_type_vec")
        integer_type, array_type = glob_struct_type.elements
        _, vector_type = glob_vec_struct_type.elements
        self.assertEqual(integer_type.type_width, 64)
        self.assertEqual(vector_type.type_width, 64 * 2)

        # Structs and arrays are not primitive types
        self.assertEqual(glob_struct_type.type_width, 0)
        self.assertEqual(array_type.type_width, 0)

    def test_vararg_function(self):
        # Variadic function
        mod = self.module(asm_vararg_declare)
        func = mod.get_function('vararg')
        decltype = func.type.element_type
        self.assertTrue(decltype.is_function_vararg)

        mod = self.module(asm_sum_declare)
        func = mod.get_function('sum')
        decltype = func.type.element_type
        self.assertFalse(decltype.is_function_vararg)

        # test that the function pointer type cannot use is_function_vararg
        self.assertTrue(func.type.is_pointer)
        with self.assertRaises(ValueError) as raises:
            func.type.is_function_vararg
        self.assertIn("Type i32 (i32, i32)* is not a function",
                      str(raises.exception))

    def test_function_typeref_as_ir(self):
        mod = self.module()

        [fn] = list(mod.functions)
        # .type gives a pointer type, a problem if it's opaque (llvm15+)
        self.assertEqual(fn.type.type_kind, llvm.TypeKind.pointer)
        self.assertFalse(fn.type.is_function)
        # Use .global_value_type instead
        fnty = fn.global_value_type
        self.assertEqual(fnty.type_kind, llvm.TypeKind.function)
        self.assertTrue(fnty.is_function)
        # Run .as_ir() to get llvmlite.ir.FunctionType
        tyir = fnty.as_ir(ir.global_context)
        self.assertIsInstance(tyir, ir.FunctionType)
        self.assertEqual(tyir.args, (ir.IntType(32), ir.IntType(32)))
        self.assertEqual(tyir.return_type ,ir.IntType(32))

    def test_void_typeref_as_ir(self):
        # Void type can only be used as return-type of llvmlite.ir.FunctionType.
        fnty = ir.FunctionType(ir.VoidType(), ())
        irmod = ir.Module()
        fn = ir.Function(irmod, fnty, "foo")
        mod = self.module(str(irmod))
        fn = mod.get_function("foo")
        gvty = fn.global_value_type
        self.assertEqual(fnty.return_type,
                         gvty.as_ir(ir.global_context).return_type)

    def test_global_typeref_as_ir(self):
        from llvmlite.binding.typeref import _TypeKindToIRType
        ctx = ir.Context()

        skipped = {
            "function",     # tested in test_function_typeref_as_ir
            "void",         # tested in test_void_typeref_as_ir
        }

        makers = {}

        def maker_half():
            yield ir.HalfType()

        makers['half'] = maker_half

        def maker_float():
            yield ir.FloatType()

        makers['float'] = maker_float

        def maker_double():
            yield ir.DoubleType()

        makers['double'] = maker_double

        def maker_integer():
            yield ir.IntType(32)

        makers['integer'] = maker_integer

        def maker_pointer():
            yield ir.PointerType(ir.IntType(8))
            # opaque struct ptr
            yield ctx.get_identified_type("myclass").as_pointer()
            # named struct with defined body
            myclass2 = ctx.get_identified_type("myclass2")
            myclass2.set_body(ir.IntType(8))
            yield myclass2.as_pointer()

        makers['pointer'] = maker_pointer

        def maker_array():
            yield ir.ArrayType(ir.IntType(8), 123)

        makers['array'] = maker_array

        def maker_vector():
            yield ir.VectorType(ir.FloatType(), 2)

        makers['vector'] = maker_vector

        def maker_struct():
            yield ir.LiteralStructType([ir.FloatType(), ir.IntType(64)])
            yield ir.LiteralStructType([ir.FloatType(), ir.IntType(64)],
                                       packed=True)

        makers['struct'] = maker_struct

        # Ensure that number of supported TypeKind matches number of makers
        self.assertEqual({x.name for x in _TypeKindToIRType.keys()},
                         set(makers.keys()) | set(skipped))

        # Test each type-kind
        for type_kind, irtype in _TypeKindToIRType.items():
            if type_kind.name in skipped:
                continue
            for ty in makers[type_kind.name]():
                with self.subTest(f"{type_kind!s} -> {ty}"):
                    irmod = ir.Module(context=ctx)
                    ir.GlobalVariable(irmod, ty, name='gv')
                    asm = str(irmod)
                    mod = llvm.parse_assembly(asm)
                    gv = mod.get_global_variable("gv")
                    gvty = gv.global_value_type
                    got = gvty.as_ir(ir.Context())  # fresh context
                    self.assertEqual(got, ty)
                    self.assertIsInstance(got, irtype)

    def _check_typeref_as_ir_for_wrappers(self, asm, target_symbol):
        # Get a clang++ defined function from a llvm ir
        mod = llvm.parse_assembly(asm)
        cppfn = mod.get_function(target_symbol)
        cppfntype = cppfn.global_value_type

        # Get the function type into a new context
        my_context = ir.Context()  # don't populate global context
        ty = cppfntype.as_ir(ir_ctx=my_context)

        # Build a wrapper module for the cpp function
        wrapper_mod = ir.Module(context=my_context)
        # declare the original function
        declfn = ir.Function(wrapper_mod, ty, name=cppfn.name)
        # populate the wrapper function
        wrapfn = ir.Function(wrapper_mod, ty, name="wrapper")
        builder = ir.IRBuilder(wrapfn.append_basic_block())
        # just call the original function
        builder.call(declfn, wrapfn.args)
        builder.ret_void()
        # Create a new LLVM module with the wrapper
        new_mod = llvm.parse_assembly(str(wrapper_mod))
        self.assertTrue(new_mod.get_function(declfn.name).is_declaration,
                        msg="declfn must not have a body")
        # Merge/link the original module into the new module
        new_mod.link_in(mod, preserve=True)
        self.assertEqual(len(list(new_mod.functions)),
                         len(list(mod.functions)) + 1,
                         msg="the only new function is the wrapper")
        self.assertFalse(new_mod.get_function(declfn.name).is_declaration,
                         msg="declfn must have a body now")
        self.assertEqual(new_mod.get_function(declfn.name).global_value_type,
                         new_mod.get_function(wrapfn.name).global_value_type,
                         msg="declfn and wrapfn must have the same llvm Type")

    def test_typeref_as_ir_for_wrappers_of_cpp_class(self):
        """Exercise extracting C++ defined class types.
        Contains both opaque and non-opaque class definitions.
        """
        self._check_typeref_as_ir_for_wrappers(
            asm_cpp_class,
            "_Z3fooP7MyClass14MyClassDefined",
        )

    def test_typeref_as_ir_for_wrappers_of_cpp_vector_struct(self):
        """Exercise extracting C++ struct types that are passed as vectors.

        IA64 ABI on x86_64 will put struct with two floats as
        a vector of two floats.
        """
        self._check_typeref_as_ir_for_wrappers(
            asm_cpp_vector,
            "_Z3foo8Vector2DPS_",
        )


class TestTarget(BaseTest):

    def test_from_triple(self):
        f = llvm.Target.from_triple
        with self.assertRaises(RuntimeError) as cm:
            f("foobar")
        self.assertIn("No available targets are compatible with",
                      str(cm.exception))
        triple = llvm.get_default_triple()
        target = f(triple)
        self.assertEqual(target.triple, triple)
        target.close()

    def test_create_target_machine(self):
        target = llvm.Target.from_triple(llvm.get_default_triple())
        # With the default settings
        target.create_target_machine('', '', 1, 'default', 'default')
        # With the host's CPU
        cpu = llvm.get_host_cpu_name()
        target.create_target_machine(cpu, '', 1, 'default', 'default')

    def test_name(self):
        t = llvm.Target.from_triple(llvm.get_default_triple())
        u = llvm.Target.from_default_triple()
        self.assertIsInstance(t.name, str)
        self.assertEqual(t.name, u.name)

    def test_description(self):
        t = llvm.Target.from_triple(llvm.get_default_triple())
        u = llvm.Target.from_default_triple()
        self.assertIsInstance(t.description, str)
        self.assertEqual(t.description, u.description)

    def test_str(self):
        target = llvm.Target.from_triple(llvm.get_default_triple())
        s = str(target)
        self.assertIn(target.name, s)
        self.assertIn(target.description, s)

    def test_get_parts_from_triple(self):
        # Tests adapted from llvm-14::llvm/unittests/ADT/TripleTest.cpp
        cases = [
            ("x86_64-scei-ps4",
             llvm.targets.Triple(Arch="x86_64", SubArch='',
                                 Vendor="scei", OS="ps4",
                                 Env="unknown", ObjectFormat="ELF")),
            ("x86_64-sie-ps4",
             llvm.targets.Triple(Arch="x86_64", SubArch='',
                                 Vendor="scei", OS="ps4",
                                 Env="unknown", ObjectFormat="ELF")),
            ("powerpc-dunno-notsure",
             llvm.targets.Triple(Arch="powerpc", SubArch='',
                                 Vendor="unknown", OS="unknown",
                                 Env="unknown", ObjectFormat="ELF")),
            ("powerpcspe-unknown-freebsd",
             llvm.targets.Triple(Arch="powerpc", SubArch='spe',
                                 Vendor="unknown", OS="freebsd",
                                 Env="unknown", ObjectFormat="ELF")),
            ("armv6hl-none-linux-gnueabi",
             llvm.targets.Triple(Arch="arm", SubArch='v6hl',
                                 Vendor="unknown", OS="linux",
                                 Env="gnueabi", ObjectFormat="ELF")),
            ("i686-unknown-linux-gnu",
             llvm.targets.Triple(Arch="i386", SubArch='',
                                 Vendor="unknown", OS="linux",
                                 Env="gnu", ObjectFormat="ELF")),
            ("i686-apple-macosx",
             llvm.targets.Triple(Arch="i386", SubArch='',
                                 Vendor="apple", OS="macosx",
                                 Env="unknown", ObjectFormat="MachO")),
            ("i686-dunno-win32",
             llvm.targets.Triple(Arch="i386", SubArch='',
                                 Vendor="unknown", OS="windows",
                                 Env="msvc", ObjectFormat="COFF")),
            ("s390x-ibm-zos",
             llvm.targets.Triple(Arch="s390x", SubArch='',
                                 Vendor="ibm", OS="zos",
                                 Env="unknown", ObjectFormat="GOFF")),
            ("wasm64-wasi",
             llvm.targets.Triple(Arch="wasm64", SubArch='',
                                 Vendor="unknown", OS="wasi",
                                 Env="unknown", ObjectFormat="Wasm")),
        ]

        for case in cases:
            triple_str, triple_obj = case
            res = llvm.get_triple_parts(triple_str)

            self.assertEqual(res, triple_obj)


class TestTargetData(BaseTest):

    def target_data(self):
        return llvm.create_target_data("e-m:e-i64:64-f80:128-n8:16:32:64-S128")

    def test_get_abi_size(self):
        td = self.target_data()
        glob = self.glob()
        self.assertEqual(td.get_abi_size(glob.type), 8)

    def test_get_pointee_abi_size(self):
        td = self.target_data()

        glob = self.glob()
        self.assertEqual(td.get_pointee_abi_size(glob.type), 4)

        glob = self.glob("glob_struct")
        self.assertEqual(td.get_pointee_abi_size(glob.type), 24)

    def test_get_struct_element_offset(self):
        td = self.target_data()
        glob = self.glob("glob_struct")

        with self.assertRaises(ValueError):
            td.get_element_offset(glob.type, 0)

        struct_type = glob.type.element_type
        self.assertEqual(td.get_element_offset(struct_type, 0), 0)
        self.assertEqual(td.get_element_offset(struct_type, 1), 8)


class TestTargetMachine(BaseTest):

    def test_add_analysis_passes(self):
        tm = self.target_machine(jit=False)
        pm = llvm.create_module_pass_manager()
        tm.add_analysis_passes(pm)

    def test_target_data_from_tm(self):
        tm = self.target_machine(jit=False)
        td = tm.target_data
        mod = self.module()
        gv_i32 = mod.get_global_variable("glob")
        # A global is a pointer, it has the ABI size of a pointer
        pointer_size = 4 if sys.maxsize < 2 ** 32 else 8
        self.assertEqual(td.get_abi_size(gv_i32.type), pointer_size)


class TestPassManagerBuilder(BaseTest):

    def pmb(self):
        return llvm.PassManagerBuilder()

    def test_old_api(self):
        # Test the create_pass_manager_builder() factory function
        pmb = llvm.create_pass_manager_builder()
        pmb.inlining_threshold = 2
        pmb.opt_level = 3

    def test_close(self):
        pmb = self.pmb()
        pmb.close()
        pmb.close()

    def test_opt_level(self):
        pmb = self.pmb()
        self.assertIsInstance(pmb.opt_level, int)
        for i in range(4):
            pmb.opt_level = i
            self.assertEqual(pmb.opt_level, i)

    def test_size_level(self):
        pmb = self.pmb()
        self.assertIsInstance(pmb.size_level, int)
        for i in range(4):
            pmb.size_level = i
            self.assertEqual(pmb.size_level, i)

    def test_inlining_threshold(self):
        pmb = self.pmb()
        with self.assertRaises(NotImplementedError):
            pmb.inlining_threshold
        for i in (25, 80, 350):
            pmb.inlining_threshold = i

    def test_disable_unroll_loops(self):
        pmb = self.pmb()
        self.assertIsInstance(pmb.disable_unroll_loops, bool)
        for b in (True, False):
            pmb.disable_unroll_loops = b
            self.assertEqual(pmb.disable_unroll_loops, b)

    def test_loop_vectorize(self):
        pmb = self.pmb()
        self.assertIsInstance(pmb.loop_vectorize, bool)
        for b in (True, False):
            pmb.loop_vectorize = b
            self.assertEqual(pmb.loop_vectorize, b)

    def test_slp_vectorize(self):
        pmb = self.pmb()
        self.assertIsInstance(pmb.slp_vectorize, bool)
        for b in (True, False):
            pmb.slp_vectorize = b
            self.assertEqual(pmb.slp_vectorize, b)

    def test_populate_module_pass_manager(self):
        pmb = self.pmb()
        pm = llvm.create_module_pass_manager()
        pmb.populate(pm)
        pmb.close()
        pm.close()

    def test_populate_function_pass_manager(self):
        mod = self.module()
        pmb = self.pmb()
        pm = llvm.create_function_pass_manager(mod)
        pmb.populate(pm)
        pmb.close()
        pm.close()


class PassManagerTestMixin(object):

    def pmb(self):
        pmb = llvm.create_pass_manager_builder()
        pmb.opt_level = 2
        pmb.inlining_threshold = 300
        return pmb

    def test_close(self):
        pm = self.pm()
        pm.close()
        pm.close()


class TestModulePassManager(BaseTest, PassManagerTestMixin):

    def pm(self):
        return llvm.create_module_pass_manager()

    def test_run(self):
        pm = self.pm()
        self.pmb().populate(pm)
        mod = self.module()
        orig_asm = str(mod)
        pm.run(mod)
        opt_asm = str(mod)
        # Quick check that optimizations were run, should get:
        # define i32 @sum(i32 %.1, i32 %.2) local_unnamed_addr #0 {
        # %.X = add i32 %.2, %.1
        # ret i32 %.X
        # }
        # where X in %.X is 3 or 4
        opt_asm_split = opt_asm.splitlines()
        for idx, l in enumerate(opt_asm_split):
            if l.strip().startswith('ret i32'):
                toks = {'%.3', '%.4'}
                for t in toks:
                    if t in l:
                        break
                else:
                    raise RuntimeError("expected tokens not found")
                othertoken = (toks ^ {t}).pop()

                self.assertIn("%.3", orig_asm)
                self.assertNotIn(othertoken, opt_asm)
                break
        else:
            raise RuntimeError("expected IR not found")

    def test_run_with_remarks_successful_inline(self):
        pm = self.pm()
        pm.add_function_inlining_pass(70)
        self.pmb().populate(pm)
        mod = self.module(asm_inlineasm2)
        (status, remarks) = pm.run_with_remarks(mod)
        self.assertTrue(status)
        # Inlining has happened?  The remark will tell us.
        self.assertIn("Passed", remarks)
        self.assertIn("inlineme", remarks)

    def test_run_with_remarks_failed_inline(self):
        pm = self.pm()
        pm.add_function_inlining_pass(0)
        self.pmb().populate(pm)
        mod = self.module(asm_inlineasm3)
        (status, remarks) = pm.run_with_remarks(mod)
        self.assertTrue(status)

        # Inlining has not happened?  The remark will tell us.
        self.assertIn("Missed", remarks)
        self.assertIn("inlineme", remarks)
        self.assertIn("noinline function attribute", remarks)

    def test_run_with_remarks_inline_filter_out(self):
        pm = self.pm()
        pm.add_function_inlining_pass(70)
        self.pmb().populate(pm)
        mod = self.module(asm_inlineasm2)
        (status, remarks) = pm.run_with_remarks(mod, remarks_filter="nothing")
        self.assertTrue(status)
        self.assertEqual("", remarks)

    def test_run_with_remarks_inline_filter_in(self):
        pm = self.pm()
        pm.add_function_inlining_pass(70)
        self.pmb().populate(pm)
        mod = self.module(asm_inlineasm2)
        (status, remarks) = pm.run_with_remarks(mod, remarks_filter="inlin.*")
        self.assertTrue(status)
        self.assertIn("Passed", remarks)
        self.assertIn("inlineme", remarks)


class TestFunctionPassManager(BaseTest, PassManagerTestMixin):

    def pm(self, mod=None):
        mod = mod or self.module()
        return llvm.create_function_pass_manager(mod)

    def test_initfini(self):
        pm = self.pm()
        pm.initialize()
        pm.finalize()

    def test_run(self):
        mod = self.module()
        fn = mod.get_function("sum")
        pm = self.pm(mod)
        self.pmb().populate(pm)
        mod.close()
        orig_asm = str(fn)
        pm.initialize()
        pm.run(fn)
        pm.finalize()
        opt_asm = str(fn)
        # Quick check that optimizations were run
        self.assertIn("%.4", orig_asm)
        self.assertNotIn("%.4", opt_asm)

    def test_run_with_remarks(self):
        mod = self.module(licm_asm)
        fn = mod.get_function("licm")
        pm = self.pm(mod)
        pm.add_licm_pass()
        self.pmb().populate(pm)
        mod.close()

        pm.initialize()
        (ok, remarks) = pm.run_with_remarks(fn)
        pm.finalize()
        self.assertTrue(ok)
        self.assertIn("Passed", remarks)
        self.assertIn("licm", remarks)

    def test_run_with_remarks_filter_out(self):
        mod = self.module(licm_asm)
        fn = mod.get_function("licm")
        pm = self.pm(mod)
        pm.add_licm_pass()
        self.pmb().populate(pm)
        mod.close()

        pm.initialize()
        (ok, remarks) = pm.run_with_remarks(fn, remarks_filter="nothing")
        pm.finalize()
        self.assertTrue(ok)
        self.assertEqual("", remarks)

    def test_run_with_remarks_filter_in(self):
        mod = self.module(licm_asm)
        fn = mod.get_function("licm")
        pm = self.pm(mod)
        pm.add_licm_pass()
        self.pmb().populate(pm)
        mod.close()

        pm.initialize()
        (ok, remarks) = pm.run_with_remarks(fn, remarks_filter="licm")
        pm.finalize()
        self.assertTrue(ok)
        self.assertIn("Passed", remarks)
        self.assertIn("licm", remarks)


class TestPasses(BaseTest, PassManagerTestMixin):

    def pm(self):
        return llvm.create_module_pass_manager()

    def test_populate(self):
        llvm_ver = llvm.llvm_version_info[0]

        pm = self.pm()
        pm.add_target_library_info("") # unspecified target triple
        pm.add_constant_merge_pass()
        pm.add_dead_arg_elimination_pass()
        pm.add_function_attrs_pass()
        pm.add_function_inlining_pass(225)
        pm.add_global_dce_pass()
        pm.add_global_optimizer_pass()
        pm.add_ipsccp_pass()
        pm.add_dead_code_elimination_pass()
        pm.add_cfg_simplification_pass()
        pm.add_gvn_pass()
        pm.add_instruction_combining_pass()
        pm.add_licm_pass()
        pm.add_sccp_pass()
        pm.add_sroa_pass()
        pm.add_type_based_alias_analysis_pass()
        pm.add_basic_alias_analysis_pass()
        pm.add_loop_rotate_pass()
        pm.add_region_info_pass()
        pm.add_scalar_evolution_aa_pass()
        pm.add_aggressive_dead_code_elimination_pass()
        pm.add_aa_eval_pass()
        pm.add_always_inliner_pass()
        pm.add_break_critical_edges_pass()
        pm.add_dead_store_elimination_pass()
        pm.add_reverse_post_order_function_attrs_pass()

        if llvm_ver < 16:
            pm.add_aggressive_instruction_combining_pass()

        pm.add_internalize_pass()
        pm.add_jump_threading_pass(7)
        pm.add_lcssa_pass()
        pm.add_loop_deletion_pass()
        pm.add_loop_extractor_pass()
        pm.add_single_loop_extractor_pass()
        pm.add_loop_strength_reduce_pass()
        pm.add_loop_simplification_pass()
        pm.add_loop_unroll_pass()
        pm.add_loop_unroll_and_jam_pass()
        pm.add_lower_atomic_pass()
        pm.add_lower_invoke_pass()
        pm.add_lower_switch_pass()
        pm.add_memcpy_optimization_pass()
        pm.add_merge_functions_pass()
        pm.add_merge_returns_pass()
        pm.add_partial_inlining_pass()

        if llvm_ver < 16:
            pm.add_prune_exception_handling_pass()

        pm.add_reassociate_expressions_pass()
        pm.add_demote_register_to_memory_pass()
        pm.add_sink_pass()
        pm.add_strip_symbols_pass()
        pm.add_strip_dead_debug_info_pass()
        pm.add_strip_dead_prototypes_pass()
        pm.add_strip_debug_declare_pass()
        pm.add_strip_nondebug_symbols_pass()
        pm.add_tail_call_elimination_pass()
        pm.add_basic_aa_pass()
        pm.add_dependence_analysis_pass()
        pm.add_dot_call_graph_pass()
        pm.add_dot_cfg_printer_pass()
        pm.add_dot_dom_printer_pass()
        pm.add_dot_postdom_printer_pass()
        pm.add_globals_mod_ref_aa_pass()
        pm.add_iv_users_pass()
        pm.add_lazy_value_info_pass()
        pm.add_lint_pass()
        pm.add_module_debug_info_pass()
        pm.add_refprune_pass()
        pm.add_instruction_namer_pass()

    @unittest.skipUnless(platform.machine().startswith("x86"), "x86 only")
    def test_target_library_info_behavior(self):
        """Test a specific situation that demonstrate TLI is affecting
        optimization. See https://github.com/numba/numba/issues/8898.
        """
        def run(use_tli):
            mod = llvm.parse_assembly(asm_tli_exp2)
            target = llvm.Target.from_triple(mod.triple)
            tm = target.create_target_machine()
            pm = llvm.ModulePassManager()
            tm.add_analysis_passes(pm)
            if use_tli:
                pm.add_target_library_info(mod.triple)
            pm.add_instruction_combining_pass()
            pm.run(mod)
            return mod

        # Run with TLI should suppress transformation of exp2 -> ldexpf
        mod = run(use_tli=True)
        self.assertIn("call float @llvm.exp2.f32", str(mod))

        # Run without TLI will enable the transformation
        mod = run(use_tli=False)
        self.assertNotIn("call float @llvm.exp2.f32", str(mod))
        self.assertIn("call float @ldexpf", str(mod))

    def test_instruction_namer_pass(self):
        asm = asm_inlineasm3.format(triple=llvm.get_default_triple())
        mod = llvm.parse_assembly(asm)

        # Run instnamer pass
        pm = llvm.ModulePassManager()
        pm.add_instruction_namer_pass()
        pm.run(mod)

        # Test that unnamed instructions are now named
        func = mod.get_function('foo')
        first_block = next(func.blocks)
        instructions = list(first_block.instructions)
        self.assertEqual(instructions[0].name, 'i')
        self.assertEqual(instructions[1].name, 'i2')


class TestDylib(BaseTest):

    def test_bad_library(self):
        with self.assertRaises(RuntimeError):
            llvm.load_library_permanently("zzzasdkf;jasd;l")

    @unittest.skipUnless(platform.system() in ["Linux"],
                         "test only works on Linux")
    def test_libm(self):
        libm = find_library("m")
        llvm.load_library_permanently(libm)


class TestAnalysis(BaseTest):
    def build_ir_module(self):
        m = ir.Module()
        ft = ir.FunctionType(ir.IntType(32), [ir.IntType(32), ir.IntType(32)])
        fn = ir.Function(m, ft, "foo")
        bd = ir.IRBuilder(fn.append_basic_block())
        x, y = fn.args
        z = bd.add(x, y)
        bd.ret(z)
        return m

    def test_get_function_cfg_on_ir(self):
        mod = self.build_ir_module()
        foo = mod.get_global('foo')
        dot_showing_inst = llvm.get_function_cfg(foo)
        dot_without_inst = llvm.get_function_cfg(foo, show_inst=False)
        inst = "%.5 = add i32 %.1, %.2"
        self.assertIn(inst, dot_showing_inst)
        self.assertNotIn(inst, dot_without_inst)

    def test_function_cfg_on_llvm_value(self):
        defined = self.module().get_function('sum')
        dot_showing_inst = llvm.get_function_cfg(defined, show_inst=True)
        dot_without_inst = llvm.get_function_cfg(defined, show_inst=False)
        # Check "digraph"
        prefix = 'digraph'
        self.assertIn(prefix, dot_showing_inst)
        self.assertIn(prefix, dot_without_inst)
        # Check function name
        fname = "CFG for 'sum' function"
        self.assertIn(fname, dot_showing_inst)
        self.assertIn(fname, dot_without_inst)
        # Check instruction
        inst = "%.3 = add i32 %.1, %.2"
        self.assertIn(inst, dot_showing_inst)
        self.assertNotIn(inst, dot_without_inst)


class TestTypeParsing(BaseTest):
    @contextmanager
    def check_parsing(self):
        mod = ir.Module()
        # Yield to caller and provide the module for adding
        # new GV.
        yield mod
        # Caller yield back and continue with testing
        asm = str(mod)
        llvm.parse_assembly(asm)

    def test_literal_struct(self):
        # Natural layout
        with self.check_parsing() as mod:
            typ = ir.LiteralStructType([ir.IntType(32)])
            gv = ir.GlobalVariable(mod, typ, "foo")
            # Also test constant text repr
            gv.initializer = ir.Constant(typ, [1])

        # Packed layout
        with self.check_parsing() as mod:
            typ = ir.LiteralStructType([ir.IntType(32)],
                                       packed=True)
            gv = ir.GlobalVariable(mod, typ, "foo")
            # Also test constant text repr
            gv.initializer = ir.Constant(typ, [1])


class TestGlobalConstructors(TestMCJit):
    def test_global_ctors_dtors(self):
        # test issue #303
        # (https://github.com/numba/llvmlite/issues/303)
        mod = self.module(asm_global_ctors)
        ee = self.jit(mod)
        ee.finalize_object()

        ee.run_static_constructors()

        # global variable should have been initialized
        ptr_addr = ee.get_global_value_address("A")
        ptr_t = ctypes.POINTER(ctypes.c_int32)
        ptr = ctypes.cast(ptr_addr, ptr_t)
        self.assertEqual(ptr.contents.value, 10)

        foo_addr = ee.get_function_address("foo")
        foo = ctypes.CFUNCTYPE(ctypes.c_int32)(foo_addr)
        self.assertEqual(foo(), 12)

        ee.run_static_destructors()

        # destructor should have run
        self.assertEqual(ptr.contents.value, 20)


class TestGlobalVariables(BaseTest):
    def check_global_variable_linkage(self, linkage, has_undef=True):
        # This test default initializer on global variables with different
        # linkages.  Some linkages requires an initializer be present, while
        # it is optional for others.  This test uses ``parse_assembly()``
        # to verify that we are adding an `undef` automatically if user didn't
        # specific one for certain linkages.  It is a IR syntax error if the
        # initializer is not present for certain linkages e.g. "external".
        mod = ir.Module()
        typ = ir.IntType(32)
        gv = ir.GlobalVariable(mod, typ, "foo")
        gv.linkage = linkage
        asm = str(mod)
        # check if 'undef' is present
        if has_undef:
            self.assertIn('undef', asm)
        else:
            self.assertNotIn('undef', asm)
        # parse assembly to ensure correctness
        self.module(asm)

    def test_internal_linkage(self):
        self.check_global_variable_linkage('internal')

    def test_common_linkage(self):
        self.check_global_variable_linkage('common')

    def test_external_linkage(self):
        self.check_global_variable_linkage('external', has_undef=False)

    def test_available_externally_linkage(self):
        self.check_global_variable_linkage('available_externally')

    def test_private_linkage(self):
        self.check_global_variable_linkage('private')

    def test_linkonce_linkage(self):
        self.check_global_variable_linkage('linkonce')

    def test_weak_linkage(self):
        self.check_global_variable_linkage('weak')

    def test_appending_linkage(self):
        self.check_global_variable_linkage('appending')

    def test_extern_weak_linkage(self):
        self.check_global_variable_linkage('extern_weak', has_undef=False)

    def test_linkonce_odr_linkage(self):
        self.check_global_variable_linkage('linkonce_odr')

    def test_weak_odr_linkage(self):
        self.check_global_variable_linkage('weak_odr')


@unittest.skipUnless(platform.machine().startswith('x86'), "only on x86")
class TestInlineAsm(BaseTest):
    def test_inlineasm(self):
        llvm.initialize_native_asmparser()
        m = self.module(asm=asm_inlineasm)
        tm = self.target_machine(jit=False)
        asm = tm.emit_assembly(m)
        self.assertIn('nop', asm)


class TestObjectFile(BaseTest):

    mod_asm = """
        ;ModuleID = <string>
        target triple = "{triple}"

        declare i32 @sum(i32 %.1, i32 %.2)

        define i32 @sum_twice(i32 %.1, i32 %.2) {{
            %.3 = call i32 @sum(i32 %.1, i32 %.2)
            %.4 = call i32 @sum(i32 %.3, i32 %.3)
            ret i32 %.4
        }}
    """

    def test_object_file(self):
        target_machine = self.target_machine(jit=False)
        mod = self.module()
        obj_bin = target_machine.emit_object(mod)
        obj = llvm.ObjectFileRef.from_data(obj_bin)
        # Check that we have a text section, and that she has a name and data
        has_text = False
        last_address = -1
        for s in obj.sections():
            if s.is_text():
                has_text = True
                self.assertIsNotNone(s.name())
                self.assertTrue(s.size() > 0)
                self.assertTrue(len(s.data()) > 0)
                self.assertIsNotNone(s.address())
                self.assertTrue(last_address < s.address())
                last_address = s.address()
                break
        self.assertTrue(has_text)

    def test_add_object_file(self):
        target_machine = self.target_machine(jit=False)
        mod = self.module()
        obj_bin = target_machine.emit_object(mod)
        obj = llvm.ObjectFileRef.from_data(obj_bin)

        jit = llvm.create_mcjit_compiler(self.module(self.mod_asm),
                                         target_machine)

        jit.add_object_file(obj)

        sum_twice = CFUNCTYPE(c_int, c_int, c_int)(
            jit.get_function_address("sum_twice"))

        self.assertEqual(sum_twice(2, 3), 10)

    def test_add_object_file_from_filesystem(self):
        target_machine = self.target_machine(jit=False)
        mod = self.module()
        obj_bin = target_machine.emit_object(mod)
        temp_desc, temp_path = mkstemp()

        try:
            try:
                f = os.fdopen(temp_desc, "wb")
                f.write(obj_bin)
                f.flush()
            finally:
                f.close()

            jit = llvm.create_mcjit_compiler(self.module(self.mod_asm),
                                             target_machine)

            jit.add_object_file(temp_path)
        finally:
            os.unlink(temp_path)

        sum_twice = CFUNCTYPE(c_int, c_int, c_int)(
            jit.get_function_address("sum_twice"))

        self.assertEqual(sum_twice(2, 3), 10)

    def test_get_section_content(self):
        # See Issue #632 - section contents were getting truncated at null
        # bytes.
        elf = bytes.fromhex(issue_632_elf)
        obj = llvm.ObjectFileRef.from_data(elf)
        for s in obj.sections():
            if s.is_text():
                self.assertEqual(len(s.data()), 31)
                self.assertEqual(s.data().hex(), issue_632_text)


class TestTimePasses(BaseTest):
    def test_reporting(self):
        mp = llvm.create_module_pass_manager()

        pmb = llvm.create_pass_manager_builder()
        pmb.opt_level = 3
        pmb.populate(mp)

        try:
            llvm.set_time_passes(True)
            mp.run(self.module())
            mp.run(self.module())
            mp.run(self.module())
        finally:
            report = llvm.report_and_reset_timings()
            llvm.set_time_passes(False)

        self.assertIsInstance(report, str)
        self.assertEqual(report.count("Pass execution timing report"), 1)

    def test_empty_report(self):
        # Returns empty str if no data is collected
        self.assertFalse(llvm.report_and_reset_timings())


class TestLLVMLockCallbacks(BaseTest):
    def test_lock_callbacks(self):
        events = []

        def acq():
            events.append('acq')

        def rel():
            events.append('rel')

        # register callback
        llvm.ffi.register_lock_callback(acq, rel)

        # Check: events are initially empty
        self.assertFalse(events)
        # Call LLVM functions
        llvm.create_module_pass_manager()
        # Check: there must be at least one acq and one rel
        self.assertIn("acq", events)
        self.assertIn("rel", events)

        # unregister callback
        llvm.ffi.unregister_lock_callback(acq, rel)

        # Check: removing non-existent callbacks will trigger a ValueError
        with self.assertRaises(ValueError):
            llvm.ffi.unregister_lock_callback(acq, rel)


<<<<<<< HEAD
class TestLLD(BaseTest):
    def target_machine(self, *, jit):
        target = llvm.Target.from_default_triple()
        return target.create_target_machine(jit=jit, force_elf=True)

    def test_standalone_executable(self):
        test_ir = """
        ;ModuleID = <string>
        target triple = "{triple}"

        define void @_start() {{
            %.3 = add i32 0, 12
            ret void
        }}
        """
        objfile = "test1.o"
        binfile = "test1"
        target_machine = self.target_machine(jit=False)
        mod = self.module(test_ir)
        mod.verify()
        with open(objfile, "wb") as o:
            o.write(target_machine.emit_object(mod))
        print(llvm.lld.lld_auto(binfile, [objfile]))
        system = platform.system()

        if system == "Linux":
            # has no standard file extension
            self.assertTrue(os.path.exists(binfile))
        elif system == "Windows":
            self.assertTrue(os.path.exists(f"{binfile}.exe"))
        elif system == "Darwin": # Macos
            self.assertTrue(os.path.exists(f"{binfile}.app"))
=======
class TestPipelineTuningOptions(BaseTest):

    def pto(self):
        return llvm.create_pipeline_tuning_options()

    def test_close(self):
        pto = self.pto()
        pto.close()

    def test_speed_level(self):
        pto = self.pto()
        self.assertIsInstance(pto.speed_level, int)
        for i in range(4):
            pto.speed_level = i
            self.assertEqual(pto.speed_level, i)

    def test_size_level(self):
        pto = self.pto()
        self.assertIsInstance(pto.size_level, int)
        for i in range(3):
            pto.size_level = i
            self.assertEqual(pto.size_level, i)

    # // FIXME: Available from llvm16
    # def test_inlining_threshold(self):
    #     pto = self.pto()
    #     with self.assertRaises(NotImplementedError):
    #         pto.inlining_threshold
    #     for i in (25, 80, 350):
    #         pto.inlining_threshold = i

    def test_loop_interleaving(self):
        pto = self.pto()
        self.assertIsInstance(pto.loop_interleaving, bool)
        for b in (True, False):
            pto.loop_interleaving = b
            self.assertEqual(pto.loop_interleaving, b)

    def test_loop_vectorization(self):
        pto = self.pto()
        self.assertIsInstance(pto.loop_vectorization, bool)
        for b in (True, False):
            pto.loop_vectorization = b
            self.assertEqual(pto.loop_vectorization, b)

    def test_slp_vectorization(self):
        pto = self.pto()
        self.assertIsInstance(pto.slp_vectorization, bool)
        for b in (True, False):
            pto.slp_vectorization = b
            self.assertEqual(pto.slp_vectorization, b)

    def test_loop_unrolling(self):
        pto = self.pto()
        self.assertIsInstance(pto.loop_unrolling, bool)
        for b in (True, False):
            pto.loop_unrolling = b
            self.assertEqual(pto.loop_unrolling, b)

    def test_speed_level_constraints(self):
        pto = self.pto()
        with self.assertRaises(ValueError):
            pto.speed_level = 4
        with self.assertRaises(ValueError):
            pto.speed_level = -1

    def test_size_level_constraints(self):
        pto = self.pto()
        with self.assertRaises(ValueError):
            pto.size_level = 3
        with self.assertRaises(ValueError):
            pto.speed_level = -1
        with self.assertRaises(ValueError):
            pto.speed_level = 3
            pto.size_level = 2


class NewPassManagerMixin(object):

    def pb(self, speed_level=0, size_level=0):
        tm = self.target_machine(jit=False)
        pto = llvm.create_pipeline_tuning_options(speed_level, size_level)
        pb = llvm.create_pass_builder(tm, pto)
        return pb


class TestPassBuilder(BaseTest, NewPassManagerMixin):

    def test_close(self):
        pb = self.pb()
        pb.close()

    def test_pto(self):
        tm = self.target_machine(jit=False)
        pto = llvm.create_pipeline_tuning_options(3, 0)
        pto.inlining_threshold = 2
        pto.loop_interleaving = True
        pto.loop_vectorization = True
        pto.slp_vectorization = True
        pto.loop_unrolling = False
        pb = llvm.create_pass_builder(tm, pto)
        pb.close()

    def test_get_module_pass_manager(self):
        pb = self.pb()
        mpm = pb.getModulePassManager()
        mpm.run(self.module(), pb)
        pb.close()

    def test_get_function_pass_manager(self):
        pb = self.pb()
        fpm = pb.getFunctionPassManager()
        fpm.run(self.module().get_function("sum"), pb)
        pb.close()


class TestNewModulePassManager(BaseTest, NewPassManagerMixin):
    def pm(self):
        return llvm.create_new_module_pass_manager()

    def run_o_n(self, level):
        mod = self.module()
        orig_asm = str(mod)
        pb = self.pb(speed_level=level, size_level=0)
        mpm = pb.getModulePassManager()
        mpm.run(mod, pb)
        optimized_asm = str(mod)
        return orig_asm, optimized_asm

    def test_close(self):
        mpm = self.pm()
        mpm.close()

    def test_run_o3(self):
        orig_asm, optimized_asm = self.run_o_n(3)
        self.assertIn("%.4", orig_asm)
        self.assertNotIn("%.4", optimized_asm)

    def test_run_o0(self):
        orig_asm, optimized_asm = self.run_o_n(0)
        self.assertIn("%.4", orig_asm)
        self.assertIn("%.4", optimized_asm)

    def test_instcombine(self):
        pb = self.pb()
        mpm = self.pm()
        mpm.add_instruction_combine_pass()
        mod = self.module(asm_sum4)
        orig_asm = str(mod)
        mpm.run(mod, pb)
        optimized_asm = str(mod)
        self.assertIn("%.3", orig_asm)
        self.assertNotIn("%.3", optimized_asm)

    def test_optnone(self):
        pb = self.pb(speed_level=3, size_level=0)
        orig_asm = str(asm_alloca_optnone.replace("optnone ", ""))
        mod = llvm.parse_assembly(orig_asm)
        mpm = pb.getModulePassManager()
        mpm.run(mod, pb)
        optimized_asm = str(mod)
        self.assertIn("alloca", orig_asm)
        self.assertNotIn("alloca", optimized_asm)

        # Module shouldn't be optimized if the function has `optnone` attached
        orig_asm_optnone = str(asm_alloca_optnone)
        mpm = pb.getModulePassManager()
        mod = llvm.parse_assembly(orig_asm_optnone)
        mpm.run(mod, pb)
        optimized_asm_optnone = str(mod)
        self.assertIn("alloca", orig_asm_optnone)
        self.assertIn("alloca", optimized_asm_optnone)

    def test_add_passes(self):
        mpm = self.pm()
        mpm.add_verifier()
        mpm.add_aa_eval_pass()
        mpm.add_simplify_cfg_pass()
        mpm.add_loop_unroll_pass()
        mpm.add_loop_rotate_pass()
        mpm.add_instruction_combine_pass()
        mpm.add_jump_threading_pass()


class TestNewFunctionPassManager(BaseTest, NewPassManagerMixin):
    def pm(self):
        return llvm.create_new_function_pass_manager()

    def test_close(self):
        fpm = self.pm()
        fpm.close()

    def run_o_n(self, level):
        mod = self.module()
        fun = mod.get_function("sum")
        orig_asm = str(fun)
        pb = self.pb(speed_level=level, size_level=0)
        fpm = pb.getFunctionPassManager()
        fpm.run(fun, pb)
        optimized_asm = str(fun)
        return orig_asm, optimized_asm

    def test_run_o3(self):
        orig_asm, optimized_asm = self.run_o_n(3)
        self.assertIn("%.4", orig_asm)
        self.assertNotIn("%.4", optimized_asm)

    def test_run_o0(self):
        orig_asm, optimized_asm = self.run_o_n(0)
        self.assertIn("%.4", orig_asm)
        self.assertIn("%.4", optimized_asm)

    def test_optnone(self):
        pb = self.pb(speed_level=3, size_level=0)
        orig_asm = str(asm_alloca_optnone.replace("optnone ", ""))
        fun = llvm.parse_assembly(orig_asm).get_function("foo")
        fpm = pb.getFunctionPassManager()
        fpm.run(fun, pb)
        optimized_asm = str(fun)
        self.assertIn("alloca", orig_asm)
        self.assertNotIn("alloca", optimized_asm)

        # Function shouldn't be optimized if the function has `optnone` attached
        orig_asm_optnone = str(asm_alloca_optnone)
        fun = llvm.parse_assembly(orig_asm_optnone).get_function("foo")
        fpm = pb.getFunctionPassManager()
        fpm.run(fun, pb)
        optimized_asm_optnone = str(fun)
        self.assertIn("alloca", orig_asm_optnone)
        self.assertIn("alloca", optimized_asm_optnone)

    def test_instcombine(self):
        pb = self.pb()
        fpm = self.pm()
        fun = self.module(asm_sum4).get_function("sum")
        fpm.add_instruction_combine_pass()
        orig_asm = str(fun)
        fpm.run(fun, pb)
        optimized_asm = str(fun)
        self.assertIn("%.3", orig_asm)
        self.assertNotIn("%.3", optimized_asm)

    # This should not crash
    def test_declarations(self):
        pb = self.pb(3)
        fpm = pb.getFunctionPassManager()
        for fun in llvm.parse_assembly(asm_declaration).functions:
            fpm.run(fun, pb)

    def test_add_passes(self):
        fpm = self.pm()
        fpm.add_aa_eval_pass()
        fpm.add_simplify_cfg_pass()
        fpm.add_loop_unroll_pass()
        fpm.add_loop_rotate_pass()
        fpm.add_instruction_combine_pass()
        fpm.add_jump_threading_pass()
>>>>>>> 78ebf9bf


if __name__ == "__main__":
    unittest.main()<|MERGE_RESOLUTION|>--- conflicted
+++ resolved
@@ -2937,7 +2937,265 @@
             llvm.ffi.unregister_lock_callback(acq, rel)
 
 
-<<<<<<< HEAD
+class TestPipelineTuningOptions(BaseTest):
+
+    def pto(self):
+        return llvm.create_pipeline_tuning_options()
+
+    def test_close(self):
+        pto = self.pto()
+        pto.close()
+
+    def test_speed_level(self):
+        pto = self.pto()
+        self.assertIsInstance(pto.speed_level, int)
+        for i in range(4):
+            pto.speed_level = i
+            self.assertEqual(pto.speed_level, i)
+
+    def test_size_level(self):
+        pto = self.pto()
+        self.assertIsInstance(pto.size_level, int)
+        for i in range(3):
+            pto.size_level = i
+            self.assertEqual(pto.size_level, i)
+
+    # // FIXME: Available from llvm16
+    # def test_inlining_threshold(self):
+    #     pto = self.pto()
+    #     with self.assertRaises(NotImplementedError):
+    #         pto.inlining_threshold
+    #     for i in (25, 80, 350):
+    #         pto.inlining_threshold = i
+
+    def test_loop_interleaving(self):
+        pto = self.pto()
+        self.assertIsInstance(pto.loop_interleaving, bool)
+        for b in (True, False):
+            pto.loop_interleaving = b
+            self.assertEqual(pto.loop_interleaving, b)
+
+    def test_loop_vectorization(self):
+        pto = self.pto()
+        self.assertIsInstance(pto.loop_vectorization, bool)
+        for b in (True, False):
+            pto.loop_vectorization = b
+            self.assertEqual(pto.loop_vectorization, b)
+
+    def test_slp_vectorization(self):
+        pto = self.pto()
+        self.assertIsInstance(pto.slp_vectorization, bool)
+        for b in (True, False):
+            pto.slp_vectorization = b
+            self.assertEqual(pto.slp_vectorization, b)
+
+    def test_loop_unrolling(self):
+        pto = self.pto()
+        self.assertIsInstance(pto.loop_unrolling, bool)
+        for b in (True, False):
+            pto.loop_unrolling = b
+            self.assertEqual(pto.loop_unrolling, b)
+
+    def test_speed_level_constraints(self):
+        pto = self.pto()
+        with self.assertRaises(ValueError):
+            pto.speed_level = 4
+        with self.assertRaises(ValueError):
+            pto.speed_level = -1
+
+    def test_size_level_constraints(self):
+        pto = self.pto()
+        with self.assertRaises(ValueError):
+            pto.size_level = 3
+        with self.assertRaises(ValueError):
+            pto.speed_level = -1
+        with self.assertRaises(ValueError):
+            pto.speed_level = 3
+            pto.size_level = 2
+
+
+class NewPassManagerMixin(object):
+
+    def pb(self, speed_level=0, size_level=0):
+        tm = self.target_machine(jit=False)
+        pto = llvm.create_pipeline_tuning_options(speed_level, size_level)
+        pb = llvm.create_pass_builder(tm, pto)
+        return pb
+
+
+class TestPassBuilder(BaseTest, NewPassManagerMixin):
+
+    def test_close(self):
+        pb = self.pb()
+        pb.close()
+
+    def test_pto(self):
+        tm = self.target_machine(jit=False)
+        pto = llvm.create_pipeline_tuning_options(3, 0)
+        pto.inlining_threshold = 2
+        pto.loop_interleaving = True
+        pto.loop_vectorization = True
+        pto.slp_vectorization = True
+        pto.loop_unrolling = False
+        pb = llvm.create_pass_builder(tm, pto)
+        pb.close()
+
+    def test_get_module_pass_manager(self):
+        pb = self.pb()
+        mpm = pb.getModulePassManager()
+        mpm.run(self.module(), pb)
+        pb.close()
+
+    def test_get_function_pass_manager(self):
+        pb = self.pb()
+        fpm = pb.getFunctionPassManager()
+        fpm.run(self.module().get_function("sum"), pb)
+        pb.close()
+
+
+class TestNewModulePassManager(BaseTest, NewPassManagerMixin):
+    def pm(self):
+        return llvm.create_new_module_pass_manager()
+
+    def run_o_n(self, level):
+        mod = self.module()
+        orig_asm = str(mod)
+        pb = self.pb(speed_level=level, size_level=0)
+        mpm = pb.getModulePassManager()
+        mpm.run(mod, pb)
+        optimized_asm = str(mod)
+        return orig_asm, optimized_asm
+
+    def test_close(self):
+        mpm = self.pm()
+        mpm.close()
+
+    def test_run_o3(self):
+        orig_asm, optimized_asm = self.run_o_n(3)
+        self.assertIn("%.4", orig_asm)
+        self.assertNotIn("%.4", optimized_asm)
+
+    def test_run_o0(self):
+        orig_asm, optimized_asm = self.run_o_n(0)
+        self.assertIn("%.4", orig_asm)
+        self.assertIn("%.4", optimized_asm)
+
+    def test_instcombine(self):
+        pb = self.pb()
+        mpm = self.pm()
+        mpm.add_instruction_combine_pass()
+        mod = self.module(asm_sum4)
+        orig_asm = str(mod)
+        mpm.run(mod, pb)
+        optimized_asm = str(mod)
+        self.assertIn("%.3", orig_asm)
+        self.assertNotIn("%.3", optimized_asm)
+
+    def test_optnone(self):
+        pb = self.pb(speed_level=3, size_level=0)
+        orig_asm = str(asm_alloca_optnone.replace("optnone ", ""))
+        mod = llvm.parse_assembly(orig_asm)
+        mpm = pb.getModulePassManager()
+        mpm.run(mod, pb)
+        optimized_asm = str(mod)
+        self.assertIn("alloca", orig_asm)
+        self.assertNotIn("alloca", optimized_asm)
+
+        # Module shouldn't be optimized if the function has `optnone` attached
+        orig_asm_optnone = str(asm_alloca_optnone)
+        mpm = pb.getModulePassManager()
+        mod = llvm.parse_assembly(orig_asm_optnone)
+        mpm.run(mod, pb)
+        optimized_asm_optnone = str(mod)
+        self.assertIn("alloca", orig_asm_optnone)
+        self.assertIn("alloca", optimized_asm_optnone)
+
+    def test_add_passes(self):
+        mpm = self.pm()
+        mpm.add_verifier()
+        mpm.add_aa_eval_pass()
+        mpm.add_simplify_cfg_pass()
+        mpm.add_loop_unroll_pass()
+        mpm.add_loop_rotate_pass()
+        mpm.add_instruction_combine_pass()
+        mpm.add_jump_threading_pass()
+
+
+class TestNewFunctionPassManager(BaseTest, NewPassManagerMixin):
+    def pm(self):
+        return llvm.create_new_function_pass_manager()
+
+    def test_close(self):
+        fpm = self.pm()
+        fpm.close()
+
+    def run_o_n(self, level):
+        mod = self.module()
+        fun = mod.get_function("sum")
+        orig_asm = str(fun)
+        pb = self.pb(speed_level=level, size_level=0)
+        fpm = pb.getFunctionPassManager()
+        fpm.run(fun, pb)
+        optimized_asm = str(fun)
+        return orig_asm, optimized_asm
+
+    def test_run_o3(self):
+        orig_asm, optimized_asm = self.run_o_n(3)
+        self.assertIn("%.4", orig_asm)
+        self.assertNotIn("%.4", optimized_asm)
+
+    def test_run_o0(self):
+        orig_asm, optimized_asm = self.run_o_n(0)
+        self.assertIn("%.4", orig_asm)
+        self.assertIn("%.4", optimized_asm)
+
+    def test_optnone(self):
+        pb = self.pb(speed_level=3, size_level=0)
+        orig_asm = str(asm_alloca_optnone.replace("optnone ", ""))
+        fun = llvm.parse_assembly(orig_asm).get_function("foo")
+        fpm = pb.getFunctionPassManager()
+        fpm.run(fun, pb)
+        optimized_asm = str(fun)
+        self.assertIn("alloca", orig_asm)
+        self.assertNotIn("alloca", optimized_asm)
+
+        # Function shouldn't be optimized if the function has `optnone` attached
+        orig_asm_optnone = str(asm_alloca_optnone)
+        fun = llvm.parse_assembly(orig_asm_optnone).get_function("foo")
+        fpm = pb.getFunctionPassManager()
+        fpm.run(fun, pb)
+        optimized_asm_optnone = str(fun)
+        self.assertIn("alloca", orig_asm_optnone)
+        self.assertIn("alloca", optimized_asm_optnone)
+
+    def test_instcombine(self):
+        pb = self.pb()
+        fpm = self.pm()
+        fun = self.module(asm_sum4).get_function("sum")
+        fpm.add_instruction_combine_pass()
+        orig_asm = str(fun)
+        fpm.run(fun, pb)
+        optimized_asm = str(fun)
+        self.assertIn("%.3", orig_asm)
+        self.assertNotIn("%.3", optimized_asm)
+
+    # This should not crash
+    def test_declarations(self):
+        pb = self.pb(3)
+        fpm = pb.getFunctionPassManager()
+        for fun in llvm.parse_assembly(asm_declaration).functions:
+            fpm.run(fun, pb)
+
+    def test_add_passes(self):
+        fpm = self.pm()
+        fpm.add_aa_eval_pass()
+        fpm.add_simplify_cfg_pass()
+        fpm.add_loop_unroll_pass()
+        fpm.add_loop_rotate_pass()
+        fpm.add_instruction_combine_pass()
+        fpm.add_jump_threading_pass()
+
+
 class TestLLD(BaseTest):
     def target_machine(self, *, jit):
         target = llvm.Target.from_default_triple()
@@ -2970,265 +3228,6 @@
             self.assertTrue(os.path.exists(f"{binfile}.exe"))
         elif system == "Darwin": # Macos
             self.assertTrue(os.path.exists(f"{binfile}.app"))
-=======
-class TestPipelineTuningOptions(BaseTest):
-
-    def pto(self):
-        return llvm.create_pipeline_tuning_options()
-
-    def test_close(self):
-        pto = self.pto()
-        pto.close()
-
-    def test_speed_level(self):
-        pto = self.pto()
-        self.assertIsInstance(pto.speed_level, int)
-        for i in range(4):
-            pto.speed_level = i
-            self.assertEqual(pto.speed_level, i)
-
-    def test_size_level(self):
-        pto = self.pto()
-        self.assertIsInstance(pto.size_level, int)
-        for i in range(3):
-            pto.size_level = i
-            self.assertEqual(pto.size_level, i)
-
-    # // FIXME: Available from llvm16
-    # def test_inlining_threshold(self):
-    #     pto = self.pto()
-    #     with self.assertRaises(NotImplementedError):
-    #         pto.inlining_threshold
-    #     for i in (25, 80, 350):
-    #         pto.inlining_threshold = i
-
-    def test_loop_interleaving(self):
-        pto = self.pto()
-        self.assertIsInstance(pto.loop_interleaving, bool)
-        for b in (True, False):
-            pto.loop_interleaving = b
-            self.assertEqual(pto.loop_interleaving, b)
-
-    def test_loop_vectorization(self):
-        pto = self.pto()
-        self.assertIsInstance(pto.loop_vectorization, bool)
-        for b in (True, False):
-            pto.loop_vectorization = b
-            self.assertEqual(pto.loop_vectorization, b)
-
-    def test_slp_vectorization(self):
-        pto = self.pto()
-        self.assertIsInstance(pto.slp_vectorization, bool)
-        for b in (True, False):
-            pto.slp_vectorization = b
-            self.assertEqual(pto.slp_vectorization, b)
-
-    def test_loop_unrolling(self):
-        pto = self.pto()
-        self.assertIsInstance(pto.loop_unrolling, bool)
-        for b in (True, False):
-            pto.loop_unrolling = b
-            self.assertEqual(pto.loop_unrolling, b)
-
-    def test_speed_level_constraints(self):
-        pto = self.pto()
-        with self.assertRaises(ValueError):
-            pto.speed_level = 4
-        with self.assertRaises(ValueError):
-            pto.speed_level = -1
-
-    def test_size_level_constraints(self):
-        pto = self.pto()
-        with self.assertRaises(ValueError):
-            pto.size_level = 3
-        with self.assertRaises(ValueError):
-            pto.speed_level = -1
-        with self.assertRaises(ValueError):
-            pto.speed_level = 3
-            pto.size_level = 2
-
-
-class NewPassManagerMixin(object):
-
-    def pb(self, speed_level=0, size_level=0):
-        tm = self.target_machine(jit=False)
-        pto = llvm.create_pipeline_tuning_options(speed_level, size_level)
-        pb = llvm.create_pass_builder(tm, pto)
-        return pb
-
-
-class TestPassBuilder(BaseTest, NewPassManagerMixin):
-
-    def test_close(self):
-        pb = self.pb()
-        pb.close()
-
-    def test_pto(self):
-        tm = self.target_machine(jit=False)
-        pto = llvm.create_pipeline_tuning_options(3, 0)
-        pto.inlining_threshold = 2
-        pto.loop_interleaving = True
-        pto.loop_vectorization = True
-        pto.slp_vectorization = True
-        pto.loop_unrolling = False
-        pb = llvm.create_pass_builder(tm, pto)
-        pb.close()
-
-    def test_get_module_pass_manager(self):
-        pb = self.pb()
-        mpm = pb.getModulePassManager()
-        mpm.run(self.module(), pb)
-        pb.close()
-
-    def test_get_function_pass_manager(self):
-        pb = self.pb()
-        fpm = pb.getFunctionPassManager()
-        fpm.run(self.module().get_function("sum"), pb)
-        pb.close()
-
-
-class TestNewModulePassManager(BaseTest, NewPassManagerMixin):
-    def pm(self):
-        return llvm.create_new_module_pass_manager()
-
-    def run_o_n(self, level):
-        mod = self.module()
-        orig_asm = str(mod)
-        pb = self.pb(speed_level=level, size_level=0)
-        mpm = pb.getModulePassManager()
-        mpm.run(mod, pb)
-        optimized_asm = str(mod)
-        return orig_asm, optimized_asm
-
-    def test_close(self):
-        mpm = self.pm()
-        mpm.close()
-
-    def test_run_o3(self):
-        orig_asm, optimized_asm = self.run_o_n(3)
-        self.assertIn("%.4", orig_asm)
-        self.assertNotIn("%.4", optimized_asm)
-
-    def test_run_o0(self):
-        orig_asm, optimized_asm = self.run_o_n(0)
-        self.assertIn("%.4", orig_asm)
-        self.assertIn("%.4", optimized_asm)
-
-    def test_instcombine(self):
-        pb = self.pb()
-        mpm = self.pm()
-        mpm.add_instruction_combine_pass()
-        mod = self.module(asm_sum4)
-        orig_asm = str(mod)
-        mpm.run(mod, pb)
-        optimized_asm = str(mod)
-        self.assertIn("%.3", orig_asm)
-        self.assertNotIn("%.3", optimized_asm)
-
-    def test_optnone(self):
-        pb = self.pb(speed_level=3, size_level=0)
-        orig_asm = str(asm_alloca_optnone.replace("optnone ", ""))
-        mod = llvm.parse_assembly(orig_asm)
-        mpm = pb.getModulePassManager()
-        mpm.run(mod, pb)
-        optimized_asm = str(mod)
-        self.assertIn("alloca", orig_asm)
-        self.assertNotIn("alloca", optimized_asm)
-
-        # Module shouldn't be optimized if the function has `optnone` attached
-        orig_asm_optnone = str(asm_alloca_optnone)
-        mpm = pb.getModulePassManager()
-        mod = llvm.parse_assembly(orig_asm_optnone)
-        mpm.run(mod, pb)
-        optimized_asm_optnone = str(mod)
-        self.assertIn("alloca", orig_asm_optnone)
-        self.assertIn("alloca", optimized_asm_optnone)
-
-    def test_add_passes(self):
-        mpm = self.pm()
-        mpm.add_verifier()
-        mpm.add_aa_eval_pass()
-        mpm.add_simplify_cfg_pass()
-        mpm.add_loop_unroll_pass()
-        mpm.add_loop_rotate_pass()
-        mpm.add_instruction_combine_pass()
-        mpm.add_jump_threading_pass()
-
-
-class TestNewFunctionPassManager(BaseTest, NewPassManagerMixin):
-    def pm(self):
-        return llvm.create_new_function_pass_manager()
-
-    def test_close(self):
-        fpm = self.pm()
-        fpm.close()
-
-    def run_o_n(self, level):
-        mod = self.module()
-        fun = mod.get_function("sum")
-        orig_asm = str(fun)
-        pb = self.pb(speed_level=level, size_level=0)
-        fpm = pb.getFunctionPassManager()
-        fpm.run(fun, pb)
-        optimized_asm = str(fun)
-        return orig_asm, optimized_asm
-
-    def test_run_o3(self):
-        orig_asm, optimized_asm = self.run_o_n(3)
-        self.assertIn("%.4", orig_asm)
-        self.assertNotIn("%.4", optimized_asm)
-
-    def test_run_o0(self):
-        orig_asm, optimized_asm = self.run_o_n(0)
-        self.assertIn("%.4", orig_asm)
-        self.assertIn("%.4", optimized_asm)
-
-    def test_optnone(self):
-        pb = self.pb(speed_level=3, size_level=0)
-        orig_asm = str(asm_alloca_optnone.replace("optnone ", ""))
-        fun = llvm.parse_assembly(orig_asm).get_function("foo")
-        fpm = pb.getFunctionPassManager()
-        fpm.run(fun, pb)
-        optimized_asm = str(fun)
-        self.assertIn("alloca", orig_asm)
-        self.assertNotIn("alloca", optimized_asm)
-
-        # Function shouldn't be optimized if the function has `optnone` attached
-        orig_asm_optnone = str(asm_alloca_optnone)
-        fun = llvm.parse_assembly(orig_asm_optnone).get_function("foo")
-        fpm = pb.getFunctionPassManager()
-        fpm.run(fun, pb)
-        optimized_asm_optnone = str(fun)
-        self.assertIn("alloca", orig_asm_optnone)
-        self.assertIn("alloca", optimized_asm_optnone)
-
-    def test_instcombine(self):
-        pb = self.pb()
-        fpm = self.pm()
-        fun = self.module(asm_sum4).get_function("sum")
-        fpm.add_instruction_combine_pass()
-        orig_asm = str(fun)
-        fpm.run(fun, pb)
-        optimized_asm = str(fun)
-        self.assertIn("%.3", orig_asm)
-        self.assertNotIn("%.3", optimized_asm)
-
-    # This should not crash
-    def test_declarations(self):
-        pb = self.pb(3)
-        fpm = pb.getFunctionPassManager()
-        for fun in llvm.parse_assembly(asm_declaration).functions:
-            fpm.run(fun, pb)
-
-    def test_add_passes(self):
-        fpm = self.pm()
-        fpm.add_aa_eval_pass()
-        fpm.add_simplify_cfg_pass()
-        fpm.add_loop_unroll_pass()
-        fpm.add_loop_rotate_pass()
-        fpm.add_instruction_combine_pass()
-        fpm.add_jump_threading_pass()
->>>>>>> 78ebf9bf
 
 
 if __name__ == "__main__":
