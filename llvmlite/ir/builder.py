--- conflicted
+++ resolved
@@ -729,7 +729,6 @@
             name = *ptr
         """
         if not isinstance(ptr.type, types.PointerType):
-<<<<<<< HEAD
             raise TypeError("cannot load from value of type %s (%r): not a pointer"
                             % (ptr.type, str(ptr)))
         if atomic:
@@ -741,15 +740,15 @@
         self._insert(ld)
         return ld
 
-=======
-            msg = "cannot load from value of type %s (%r): not a pointer"
-            raise TypeError(msg % (ptr.type, str(ptr)))
-        ld = instructions.LoadInstr(self.block, ptr, name)
-        ld.align = align
-        self._insert(ld)
-        return ld
-
-    def store(self, value, ptr, align=None):
+    def load_atomic(self, ptr, ordering, align, name=''):
+        """
+        Load value from pointer, with optional guaranteed alignment:
+            name = *ptr
+        """
+        return self.load(ptr, atomic=True, ordering=ordering, align=align, name=name)
+
+
+    def store(self, value, ptr, align=None, atomic=False, ordering=None):
         """
         Store value to pointer, with optional guaranteed alignment:
             *ptr = name
@@ -760,41 +759,6 @@
         if ptr.type.pointee != value.type:
             raise TypeError("cannot store %s to %s: mismatching types"
                             % (value.type, ptr.type))
-        st = instructions.StoreInstr(self.block, value, ptr)
-        st.align = align
-        self._insert(st)
-        return st
-
->>>>>>> e9b3a47e
-    def load_atomic(self, ptr, ordering, align, name=''):
-        """
-        Load value from pointer, with optional guaranteed alignment:
-            name = *ptr
-        """
-<<<<<<< HEAD
-        return self.load(ptr, atomic=True, ordering=ordering, align=align, name=name)
-=======
-        if not isinstance(ptr.type, types.PointerType):
-            msg = "cannot load from value of type %s (%r): not a pointer"
-            raise TypeError(msg % (ptr.type, str(ptr)))
-        ld = instructions.LoadAtomicInstr(
-            self.block, ptr, ordering, align, name)
-        self._insert(ld)
-        return ld
->>>>>>> e9b3a47e
-
-    def store(self, value, ptr, align=None, atomic=False, ordering=None):
-        """
-        Store value to pointer, with optional guaranteed alignment:
-            *ptr = name
-        """
-        if not isinstance(ptr.type, types.PointerType):
-            msg = "cannot store to value of type %s (%r): not a pointer"
-            raise TypeError(msg % (ptr.type, str(ptr)))
-        if ptr.type.pointee != value.type:
-            raise TypeError("cannot store %s to %s: mismatching types"
-                            % (value.type, ptr.type))
-<<<<<<< HEAD
         if atomic:
             st = instructions.StoreAtomicInstr(self.block, value, ptr, ordering, align)
         else:
@@ -810,13 +774,6 @@
         """
         return self.store(value, ptr, atomic=True, ordering=ordering, align=align)
 
-=======
-        st = instructions.StoreAtomicInstr(
-            self.block, value, ptr, ordering, align)
-        self._insert(st)
-        return st
-
->>>>>>> e9b3a47e
     #
     # Terminators APIs
     #
