"""
Implementation of LLVM IR instructions.
"""

from llvmlite.ir import types
from llvmlite.ir.values import (Block, Function, Value, NamedValue, Constant,
                                MetaDataArgument, MetaDataString, AttributeSet,
                                Undefined, ArgumentAttributes)
from llvmlite.ir._utils import _HasMetadata


class Instruction(NamedValue, _HasMetadata):
    def __init__(self, parent, typ, opname, operands, name='', flags=()):
        super(Instruction, self).__init__(parent, typ, name=name)
        assert isinstance(parent, Block)
        assert isinstance(flags, (tuple, list))
        self.opname = opname
        self.operands = operands
        self.flags = list(flags)
        self.metadata = {}

    @property
    def function(self):
        return self.parent.function

    @property
    def module(self):
        return self.parent.function.module

    def descr(self, buf):
        opname = self.opname
        if self.flags:
            opname = ' '.join([opname] + self.flags)
        operands = ', '.join([op.get_reference() for op in self.operands])
        typ = self.type
        metadata = self._stringify_metadata(leading_comma=True)
        buf.append("{0} {1} {2}{3}\n"
                   .format(opname, typ, operands, metadata))

    def replace_usage(self, old, new):
        if old in self.operands:
            ops = []
            for op in self.operands:
                ops.append(new if op is old else op)
            self.operands = tuple(ops)
            self._clear_string_cache()

    def __repr__(self):
        return "<ir.%s %r of type '%s', opname %r, operands %r>" % (
            self.__class__.__name__, self.name, self.type,
            self.opname, self.operands)


class CallInstrAttributes(AttributeSet):
    _known = frozenset(['convergent', 'noreturn', 'nounwind', 'readonly',
                        'readnone', 'noinline', 'alwaysinline'])


TailMarkerOptions = frozenset(['tail', 'musttail', 'notail'])


class FastMathFlags(AttributeSet):
    _known = frozenset(['fast', 'nnan', 'ninf', 'nsz', 'arcp', 'contract',
                        'afn', 'reassoc'])


class CallInstr(Instruction):
    def __init__(self, parent, func, args, name='', cconv=None, tail=None,
                 fastmath=(), attrs=(), arg_attrs=None, tags=None):
        self.cconv = (func.calling_convention
                      if cconv is None and isinstance(func, Function)
                      else cconv)

        # For backwards compatibility with previous API of accepting a "truthy"
        # value for a hint to the optimizer to potentially tail optimize.
        if isinstance(tail, str) and tail in TailMarkerOptions:
            pass
        elif tail:
            tail = "tail"
        else:
            tail = ""

        self.tail = tail
        self.fastmath = FastMathFlags(fastmath)
        self.attributes = CallInstrAttributes(attrs)
        self.tags = tags
        self.arg_attributes = {}
        if arg_attrs:
            for idx, attrs in arg_attrs.items():
                if not (0 <= idx < len(args)):
                    raise ValueError("Invalid argument index {}"
                                     .format(idx))
                self.arg_attributes[idx] = ArgumentAttributes(attrs)

        # Fix and validate arguments
        args = list(args)
        for i in range(len(func.function_type.args)):
            arg = args[i]
            expected_type = func.function_type.args[i]
            if (isinstance(expected_type, types.MetaDataType) and
                    arg.type != expected_type):
                arg = MetaDataArgument(arg)
            if arg.type != expected_type:
                msg = ("Type of #{0} arg mismatch: {1} != {2}"
                       .format(1 + i, expected_type, arg.type))
                raise TypeError(msg)
            args[i] = arg

        super(CallInstr, self).__init__(parent, func.function_type.return_type,
                                        "call", [func] + list(args), name=name)

    @property
    def callee(self):
        return self.operands[0]

    @callee.setter
    def callee(self, newcallee):
        self.operands[0] = newcallee

    @property
    def args(self):
        return self.operands[1:]

    def replace_callee(self, newfunc):
        if newfunc.function_type != self.callee.function_type:
            raise TypeError("New function has incompatible type")
        self.callee = newfunc

    @property
    def called_function(self):
        """The callee function"""
        return self.callee

    def _descr(self, buf, add_metadata):
        def descr_arg(i, a):
            if i in self.arg_attributes:
                attrs = ' '.join(self.arg_attributes[i]._to_list(a.type)) + ' '
            else:
                attrs = ''
            return '{0} {1}{2}'.format(a.type, attrs, a.get_reference())
        args = ', '.join([descr_arg(i, a) for i, a in enumerate(self.args)])

        fnty = self.callee.function_type
        # Only print function type if variable-argument
        if fnty.var_arg:
            ty = fnty
        # Otherwise, just print the return type.
        else:
            # Fastmath flag work only in this case
            ty = fnty.return_type
        callee_ref = "{0} {1}".format(ty, self.callee.get_reference())
        if self.cconv:
            callee_ref = "{0} {1}".format(self.cconv, callee_ref)

        tail_marker = ""
        if self.tail:
            tail_marker = "{0} ".format(self.tail)

<<<<<<< HEAD
        msg = "{tail}{op}{fastmath} {callee}({args}){attr}{tags}{meta}\n"
        buf.append(msg.format(
            tail=tail_marker,
            op=self.opname,
            fastmath=''.join([" " + attr for attr in self.fastmath]),
            callee=callee_ref,
            args=args,
            attr=''.join([" " + attr for attr in self.attributes]),
            tags=(" " + self.tags if self.tags is not None else ""),
=======
        fn_attrs = ' ' + ' '.join(self.attributes._to_list(fnty.return_type))\
            if self.attributes else ''

        fm_attrs = ' ' + ' '.join(self.fastmath._to_list(fnty.return_type))\
            if self.fastmath else ''

        buf.append("{tail}{op}{fastmath} {callee}({args}){attr}{meta}\n".format(
            tail=tail_marker,
            op=self.opname,
            callee=callee_ref,
            fastmath=fm_attrs,
            args=args,
            attr=fn_attrs,
>>>>>>> 036c3247
            meta=(self._stringify_metadata(leading_comma=True)
                  if add_metadata else "")
        ))

    def descr(self, buf):
        self._descr(buf, add_metadata=True)


class InvokeInstr(CallInstr):
    def __init__(self, parent, func, args, normal_to, unwind_to, name='',
                 cconv=None, fastmath=(), attrs=(), arg_attrs=None):
        assert isinstance(normal_to, Block)
        assert isinstance(unwind_to, Block)
        super(InvokeInstr, self).__init__(parent, func, args, name, cconv,
                                          tail=False, fastmath=fastmath,
                                          attrs=attrs, arg_attrs=arg_attrs)
        self.opname = "invoke"
        self.normal_to = normal_to
        self.unwind_to = unwind_to

    def descr(self, buf):
        super(InvokeInstr, self)._descr(buf, add_metadata=False)
        buf.append("      to label {0} unwind label {1}{metadata}\n".format(
            self.normal_to.get_reference(),
            self.unwind_to.get_reference(),
            metadata=self._stringify_metadata(leading_comma=True),
        ))


class Terminator(Instruction):
    def __init__(self, parent, opname, operands):
        super(Terminator, self).__init__(parent, types.VoidType(), opname,
                                         operands)

    def descr(self, buf):
        opname = self.opname
        operands = ', '.join(["{0} {1}".format(op.type, op.get_reference())
                              for op in self.operands])
        metadata = self._stringify_metadata(leading_comma=True)
        buf.append("{0} {1}{2}".format(opname, operands, metadata))


class PredictableInstr(Instruction):

    def set_weights(self, weights):
        operands = [MetaDataString(self.module, "branch_weights")]
        for w in weights:
            if w < 0:
                raise ValueError("branch weight must be a positive integer")
            operands.append(Constant(types.IntType(32), w))
        md = self.module.add_metadata(operands)
        self.set_metadata("prof", md)


class Ret(Terminator):
    def __init__(self, parent, opname, return_value=None):
        operands = [return_value] if return_value is not None else []
        super(Ret, self).__init__(parent, opname, operands)

    @property
    def return_value(self):
        if self.operands:
            return self.operands[0]
        else:
            return None

    def descr(self, buf):
        return_value = self.return_value
        metadata = self._stringify_metadata(leading_comma=True)
        if return_value is not None:
            buf.append("{0} {1} {2}{3}\n"
                       .format(self.opname, return_value.type,
                               return_value.get_reference(),
                               metadata))
        else:
            buf.append("{0}{1}\n".format(self.opname, metadata))


class Branch(Terminator):
    pass


class ConditionalBranch(PredictableInstr, Terminator):
    pass


class IndirectBranch(PredictableInstr, Terminator):
    def __init__(self, parent, opname, addr):
        super(IndirectBranch, self).__init__(parent, opname, [addr])
        self.destinations = []

    @property
    def address(self):
        return self.operands[0]

    def add_destination(self, block):
        assert isinstance(block, Block)
        self.destinations.append(block)

    def descr(self, buf):
        destinations = ["label {0}".format(blk.get_reference())
                        for blk in self.destinations]
        buf.append("indirectbr {0} {1}, [{2}]  {3}\n".format(
            self.address.type,
            self.address.get_reference(),
            ', '.join(destinations),
            self._stringify_metadata(leading_comma=True),
        ))


class SwitchInstr(PredictableInstr, Terminator):

    def __init__(self, parent, opname, val, default):
        super(SwitchInstr, self).__init__(parent, opname, [val])
        self.default = default
        self.cases = []

    @property
    def value(self):
        return self.operands[0]

    def add_case(self, val, block):
        assert isinstance(block, Block)
        if not isinstance(val, Value):
            val = Constant(self.value.type, val)
        self.cases.append((val, block))

    def descr(self, buf):
        cases = ["{0} {1}, label {2}".format(val.type, val.get_reference(),
                                             blk.get_reference())
                 for val, blk in self.cases]
        buf.append("switch {0} {1}, label {2} [{3}]  {4}\n".format(
            self.value.type,
            self.value.get_reference(),
            self.default.get_reference(),
            ' '.join(cases),
            self._stringify_metadata(leading_comma=True),
        ))


class Resume(Terminator):
    pass


class SelectInstr(Instruction):
    def __init__(self, parent, cond, lhs, rhs, name='', flags=()):
        assert lhs.type == rhs.type
        super(SelectInstr, self).__init__(parent, lhs.type, "select",
                                          [cond, lhs, rhs], name=name,
                                          flags=flags)

    @property
    def cond(self):
        return self.operands[0]

    @property
    def lhs(self):
        return self.operands[1]

    @property
    def rhs(self):
        return self.operands[2]

    def descr(self, buf):
        buf.append("select {0} {1} {2}, {3} {4}, {5} {6} {7}\n".format(
            ' '.join(self.flags),
            self.cond.type, self.cond.get_reference(),
            self.lhs.type, self.lhs.get_reference(),
            self.rhs.type, self.rhs.get_reference(),
            self._stringify_metadata(leading_comma=True),
        ))


class CompareInstr(Instruction):
    # Define the following in subclasses
    OPNAME = 'invalid-compare'
    VALID_OP = {}

    def __init__(self, parent, op, lhs, rhs, name='', flags=[]):
        if op not in self.VALID_OP:
            raise ValueError("invalid comparison %r for %s" % (op, self.OPNAME))
        for flag in flags:
            if flag not in self.VALID_FLAG:
                raise ValueError("invalid flag %r for %s" % (flag, self.OPNAME))
        opname = self.OPNAME
        if isinstance(lhs.type, types.VectorType):
            typ = types.VectorType(types.IntType(1), lhs.type.count)
        else:
            typ = types.IntType(1)
        super(CompareInstr, self).__init__(parent, typ,
                                           opname, [lhs, rhs], flags=flags,
                                           name=name)
        self.op = op

    def descr(self, buf):
        buf.append("{opname}{flags} {op} {ty} {lhs}, {rhs} {meta}\n".format(
            opname=self.opname,
            flags=''.join(' ' + it for it in self.flags),
            op=self.op,
            ty=self.operands[0].type,
            lhs=self.operands[0].get_reference(),
            rhs=self.operands[1].get_reference(),
            meta=self._stringify_metadata(leading_comma=True),
        ))


class ICMPInstr(CompareInstr):
    OPNAME = 'icmp'
    VALID_OP = {
        'eq': 'equal',
        'ne': 'not equal',
        'ugt': 'unsigned greater than',
        'uge': 'unsigned greater or equal',
        'ult': 'unsigned less than',
        'ule': 'unsigned less or equal',
        'sgt': 'signed greater than',
        'sge': 'signed greater or equal',
        'slt': 'signed less than',
        'sle': 'signed less or equal',
    }
    VALID_FLAG = set()


class FCMPInstr(CompareInstr):
    OPNAME = 'fcmp'
    VALID_OP = {
        'false': 'no comparison, always returns false',
        'oeq': 'ordered and equal',
        'ogt': 'ordered and greater than',
        'oge': 'ordered and greater than or equal',
        'olt': 'ordered and less than',
        'ole': 'ordered and less than or equal',
        'one': 'ordered and not equal',
        'ord': 'ordered (no nans)',
        'ueq': 'unordered or equal',
        'ugt': 'unordered or greater than',
        'uge': 'unordered or greater than or equal',
        'ult': 'unordered or less than',
        'ule': 'unordered or less than or equal',
        'une': 'unordered or not equal',
        'uno': 'unordered (either nans)',
        'true': 'no comparison, always returns true',
    }
    VALID_FLAG = {'nnan', 'ninf', 'nsz', 'arcp', 'contract', 'afn', 'reassoc',
                  'fast'}


class CastInstr(Instruction):
    def __init__(self, parent, op, val, typ, name=''):
        super(CastInstr, self).__init__(parent, typ, op, [val], name=name)

    def descr(self, buf):
        buf.append("{0} {1} {2} to {3} {4}\n".format(
            self.opname,
            self.operands[0].type,
            self.operands[0].get_reference(),
            self.type,
            self._stringify_metadata(leading_comma=True),
        ))


class LoadInstr(Instruction):

    def __init__(self, parent, ptr, name=''):
        super(LoadInstr, self).__init__(parent, ptr.type.pointee, "load",
                                        [ptr], name=name)
        self.align = None

    def descr(self, buf):
        [val] = self.operands
        if self.align is not None:
            align = ', align %d' % (self.align)
        else:
            align = ''
        buf.append("load {0}, {1} {2}{3}{4}\n".format(
            val.type.pointee,
            val.type,
            val.get_reference(),
            align,
            self._stringify_metadata(leading_comma=True),
        ))


class StoreInstr(Instruction):
    def __init__(self, parent, val, ptr):
        super(StoreInstr, self).__init__(parent, types.VoidType(), "store",
                                         [val, ptr])

    def descr(self, buf):
        val, ptr = self.operands
        if self.align is not None:
            align = ', align %d' % (self.align)
        else:
            align = ''
        buf.append("store {0} {1}, {2} {3}{4}{5}\n".format(
            val.type,
            val.get_reference(),
            ptr.type,
            ptr.get_reference(),
            align,
            self._stringify_metadata(leading_comma=True),
        ))


class LoadAtomicInstr(Instruction):
    def __init__(self, parent, ptr, ordering, align, name=''):
        super(LoadAtomicInstr, self).__init__(parent, ptr.type.pointee,
                                              "load atomic", [ptr], name=name)
        self.ordering = ordering
        self.align = align

    def descr(self, buf):
        [val] = self.operands
        buf.append("load atomic {0}, {1} {2} {3}, align {4}{5}\n".format(
            val.type.pointee,
            val.type,
            val.get_reference(),
            self.ordering,
            self.align,
            self._stringify_metadata(leading_comma=True),
        ))


class StoreAtomicInstr(Instruction):
    def __init__(self, parent, val, ptr, ordering, align):
        super(StoreAtomicInstr, self).__init__(parent, types.VoidType(),
                                               "store atomic", [val, ptr])
        self.ordering = ordering
        self.align = align

    def descr(self, buf):
        val, ptr = self.operands
        buf.append("store atomic {0} {1}, {2} {3} {4}, align {5}{6}\n".format(
            val.type,
            val.get_reference(),
            ptr.type,
            ptr.get_reference(),
            self.ordering,
            self.align,
            self._stringify_metadata(leading_comma=True),
        ))


class AllocaInstr(Instruction):
    def __init__(self, parent, typ, count, name):
        operands = [count] if count else ()
        super(AllocaInstr, self).__init__(parent, typ.as_pointer(), "alloca",
                                          operands, name)
        self.align = None

    def descr(self, buf):
        buf.append("{0} {1}".format(self.opname, self.type.pointee))
        if self.operands:
            op, = self.operands
            buf.append(", {0} {1}".format(op.type, op.get_reference()))
        if self.align is not None:
            buf.append(", align {0}".format(self.align))
        if self.metadata:
            buf.append(self._stringify_metadata(leading_comma=True))

    def get_decl(self):
        return '{0} %"{1}"'.format(self.type, self._get_name())


class GEPInstr(Instruction):
    def __init__(self, parent, ptr, indices, inbounds, name):
        typ = ptr.type
        lasttyp = None
        lastaddrspace = 0
        for i in indices:
            lasttyp, typ = typ, typ.gep(i)
            # inherit the addrspace from the last seen pointer
            if isinstance(lasttyp, types.PointerType):
                lastaddrspace = lasttyp.addrspace

        if (not isinstance(typ, types.PointerType) and
                isinstance(lasttyp, types.PointerType)):
            typ = lasttyp
        else:
            typ = typ.as_pointer(lastaddrspace)

        super(GEPInstr, self).__init__(parent, typ, "getelementptr",
                                       [ptr] + list(indices), name=name)
        self.pointer = ptr
        self.indices = indices
        self.inbounds = inbounds

    def descr(self, buf):
        indices = ['{0} {1}'.format(i.type, i.get_reference())
                   for i in self.indices]
        op = "getelementptr inbounds" if self.inbounds else "getelementptr"
        buf.append("{0} {1}, {2} {3}, {4} {5}\n".format(
                   op,
                   self.pointer.type.pointee,
                   self.pointer.type,
                   self.pointer.get_reference(),
                   ', '.join(indices),
                   self._stringify_metadata(leading_comma=True),
                   ))


class PhiInstr(Instruction):
    def __init__(self, parent, typ, name, flags=()):
        super(PhiInstr, self).__init__(parent, typ, "phi", (), name=name,
                                       flags=flags)
        self.incomings = []

    def descr(self, buf):
        incs = ', '.join('[{0}, {1}]'.format(v.get_reference(),
                                             b.get_reference())
                         for v, b in self.incomings)
        buf.append("phi {0} {1} {2} {3}\n".format(
                   ' '.join(self.flags),
                   self.type,
                   incs,
                   self._stringify_metadata(leading_comma=True),
                   ))

    def add_incoming(self, value, block):
        assert isinstance(block, Block)
        self.incomings.append((value, block))

    def replace_usage(self, old, new):
        self.incomings = [((new if val is old else val), blk)
                          for (val, blk) in self.incomings]


class ExtractElement(Instruction):
    def __init__(self, parent, vector, index, name=''):
        if not isinstance(vector.type, types.VectorType):
            raise TypeError("vector needs to be of VectorType.")
        if not isinstance(index.type, types.IntType):
            raise TypeError("index needs to be of IntType.")
        typ = vector.type.element
        super(ExtractElement, self).__init__(parent, typ, "extractelement",
                                             [vector, index], name=name)

    def descr(self, buf):
        operands = ", ".join("{0} {1}".format(
                   op.type, op.get_reference()) for op in self.operands)
        buf.append("{opname} {operands}\n".format(
                   opname=self.opname, operands=operands))


class InsertElement(Instruction):
    def __init__(self, parent, vector, value, index, name=''):
        if not isinstance(vector.type, types.VectorType):
            raise TypeError("vector needs to be of VectorType.")
        if not value.type == vector.type.element:
            raise TypeError(
                "value needs to be of type {} not {}.".format(
                    vector.type.element, value.type))
        if not isinstance(index.type, types.IntType):
            raise TypeError("index needs to be of IntType.")
        typ = vector.type
        super(InsertElement, self).__init__(parent, typ, "insertelement",
                                            [vector, value, index], name=name)

    def descr(self, buf):
        operands = ", ".join("{0} {1}".format(
                   op.type, op.get_reference()) for op in self.operands)
        buf.append("{opname} {operands}\n".format(
                   opname=self.opname, operands=operands))


class ShuffleVector(Instruction):
    def __init__(self, parent, vector1, vector2, mask, name=''):
        if not isinstance(vector1.type, types.VectorType):
            raise TypeError("vector1 needs to be of VectorType.")
        if vector2 != Undefined:
            if vector2.type != vector1.type:
                raise TypeError("vector2 needs to be " +
                                "Undefined or of the same type as vector1.")
        if (not isinstance(mask, Constant) or
            not isinstance(mask.type, types.VectorType) or
            not (isinstance(mask.type.element, types.IntType) and
                 mask.type.element.width == 32)):
            raise TypeError("mask needs to be a constant i32 vector.")
        typ = types.VectorType(vector1.type.element, mask.type.count)
        index_range = range(vector1.type.count
                            if vector2 == Undefined
                            else 2 * vector1.type.count)
        if not all(ii.constant in index_range for ii in mask.constant):
            raise IndexError(
                "mask values need to be in {0}".format(index_range),
            )
        super(ShuffleVector, self).__init__(parent, typ, "shufflevector",
                                            [vector1, vector2, mask], name=name)

    def descr(self, buf):
        buf.append("shufflevector {0} {1}\n".format(
                   ", ".join("{0} {1}".format(op.type, op.get_reference())
                             for op in self.operands),
                   self._stringify_metadata(leading_comma=True),
                   ))


class ExtractValue(Instruction):
    def __init__(self, parent, agg, indices, name=''):
        typ = agg.type
        try:
            for i in indices:
                typ = typ.elements[i]
        except (AttributeError, IndexError):
            raise TypeError("Can't index at %r in %s"
                            % (list(indices), agg.type))

        super(ExtractValue, self).__init__(parent, typ, "extractvalue",
                                           [agg], name=name)

        self.aggregate = agg
        self.indices = indices

    def descr(self, buf):
        indices = [str(i) for i in self.indices]

        buf.append("extractvalue {0} {1}, {2} {3}\n".format(
                   self.aggregate.type,
                   self.aggregate.get_reference(),
                   ', '.join(indices),
                   self._stringify_metadata(leading_comma=True),
                   ))


class InsertValue(Instruction):
    def __init__(self, parent, agg, elem, indices, name=''):
        typ = agg.type
        try:
            for i in indices:
                typ = typ.elements[i]
        except (AttributeError, IndexError):
            raise TypeError("Can't index at %r in %s"
                            % (list(indices), agg.type))
        if elem.type != typ:
            raise TypeError("Can only insert %s at %r in %s: got %s"
                            % (typ, list(indices), agg.type, elem.type))
        super(InsertValue, self).__init__(parent, agg.type, "insertvalue",
                                          [agg, elem], name=name)

        self.aggregate = agg
        self.value = elem
        self.indices = indices

    def descr(self, buf):
        indices = [str(i) for i in self.indices]

        buf.append("insertvalue {0} {1}, {2} {3}, {4} {5}\n".format(
                   self.aggregate.type, self.aggregate.get_reference(),
                   self.value.type, self.value.get_reference(),
                   ', '.join(indices),
                   self._stringify_metadata(leading_comma=True),
                   ))


class Unreachable(Instruction):
    def __init__(self, parent):
        super(Unreachable, self).__init__(parent, types.VoidType(),
                                          "unreachable", (), name='')

    def descr(self, buf):
        buf += (self.opname, "\n")


class InlineAsm(object):
    def __init__(self, ftype, asm, constraint, side_effect=False):
        self.type = ftype.return_type
        self.function_type = ftype
        self.asm = asm
        self.constraint = constraint
        self.side_effect = side_effect

    def descr(self, buf):
        sideeffect = 'sideeffect' if self.side_effect else ''
        fmt = 'asm {sideeffect} "{asm}", "{constraint}"\n'
        buf.append(fmt.format(sideeffect=sideeffect, asm=self.asm,
                              constraint=self.constraint))

    def get_reference(self):
        buf = []
        self.descr(buf)
        return "".join(buf)

    def __str__(self):
        return "{0} {1}".format(self.type, self.get_reference())


class AtomicRMW(Instruction):
    def __init__(self, parent, op, ptr, val, ordering, name):
        super(AtomicRMW, self).__init__(parent, val.type, "atomicrmw",
                                        (ptr, val), name=name)
        self.operation = op
        self.ordering = ordering

    def descr(self, buf):
        ptr, val = self.operands
        fmt = ("atomicrmw {op} {ptrty} {ptr}, {valty} {val} {ordering} "
               "{metadata}\n")
        buf.append(fmt.format(op=self.operation,
                              ptrty=ptr.type,
                              ptr=ptr.get_reference(),
                              valty=val.type,
                              val=val.get_reference(),
                              ordering=self.ordering,
                              metadata=self._stringify_metadata(
                                  leading_comma=True),
                              ))


class CmpXchg(Instruction):
    """This instruction has changed since llvm3.5.  It is not compatible with
    older llvm versions.
    """

    def __init__(self, parent, ptr, cmp, val, ordering, failordering, name):
        outtype = types.LiteralStructType([val.type, types.IntType(1)])
        super(CmpXchg, self).__init__(parent, outtype, "cmpxchg",
                                      (ptr, cmp, val), name=name)
        self.ordering = ordering
        self.failordering = failordering

    def descr(self, buf):
        ptr, cmpval, val = self.operands
        fmt = "cmpxchg {ptrty} {ptr}, {ty} {cmp}, {ty} {val} {ordering} " \
              "{failordering} {metadata}\n"
        buf.append(fmt.format(ptrty=ptr.type,
                              ptr=ptr.get_reference(),
                              ty=cmpval.type,
                              cmp=cmpval.get_reference(),
                              val=val.get_reference(),
                              ordering=self.ordering,
                              failordering=self.failordering,
                              metadata=self._stringify_metadata(
                                  leading_comma=True),
                              ))


class _LandingPadClause(object):
    def __init__(self, value):
        self.value = value

    def __str__(self):
        return "{kind} {type} {value}".format(
            kind=self.kind,
            type=self.value.type,
            value=self.value.get_reference())


class CatchClause(_LandingPadClause):
    kind = 'catch'


class FilterClause(_LandingPadClause):
    kind = 'filter'

    def __init__(self, value):
        assert isinstance(value, Constant)
        assert isinstance(value.type, types.ArrayType)
        super(FilterClause, self).__init__(value)


class LandingPadInstr(Instruction):
    def __init__(self, parent, typ, name='', cleanup=False):
        super(LandingPadInstr, self).__init__(parent, typ, "landingpad", [],
                                              name=name)
        self.cleanup = cleanup
        self.clauses = []

    def add_clause(self, clause):
        assert isinstance(clause, _LandingPadClause)
        self.clauses.append(clause)

    def descr(self, buf):
        fmt = "landingpad {type}{cleanup}{clauses}\n"
        buf.append(fmt.format(type=self.type,
                              cleanup=' cleanup' if self.cleanup else '',
                              clauses=''.join(["\n      {0}".format(clause)
                                               for clause in self.clauses]),
                              ))


class Fence(Instruction):
    """
    The `fence` instruction.

    As of LLVM 5.0.1:

    fence [syncscope("<target-scope>")] <ordering>  ; yields void
    """

    VALID_FENCE_ORDERINGS = {"acquire", "release", "acq_rel", "seq_cst"}

    def __init__(self, parent, ordering, targetscope=None, name=''):
        super(Fence, self).__init__(parent, types.VoidType(), "fence", (),
                                    name=name)
        if ordering not in self.VALID_FENCE_ORDERINGS:
            msg = "Invalid fence ordering \"{0}\"! Should be one of {1}."
            raise ValueError(msg .format(ordering,
                                         ", ".join(self.VALID_FENCE_ORDERINGS)))
        self.ordering = ordering
        self.targetscope = targetscope

    def descr(self, buf):
        if self.targetscope is None:
            syncscope = ""
        else:
            syncscope = 'syncscope("{0}") '.format(self.targetscope)

        fmt = "fence {syncscope}{ordering}\n"
        buf.append(fmt.format(syncscope=syncscope,
                              ordering=self.ordering,
                              ))


class Comment(Instruction):
    """
    A line comment.
    """

    def __init__(self, parent, text):
        super(Comment, self).__init__(parent, types.VoidType(), ";", (),
                                      name='')
        assert "\n" not in text, "Comment cannot contain new line"
        self.text = text

    def descr(self, buf):
        buf.append(f"; {self.text}")<|MERGE_RESOLUTION|>--- conflicted
+++ resolved
@@ -156,31 +156,23 @@
         if self.tail:
             tail_marker = "{0} ".format(self.tail)
 
-<<<<<<< HEAD
+        fn_attrs = ' ' + ' '.join(self.attributes._to_list(fnty.return_type))\
+            if self.attributes else ''
+
+        fm_attrs = ' ' + ' '.join(self.fastmath._to_list(fnty.return_type))\
+            if self.fastmath else ''
+
+        tag_attrs = ' ' + self.tags if self.tags else ''
+
         msg = "{tail}{op}{fastmath} {callee}({args}){attr}{tags}{meta}\n"
         buf.append(msg.format(
             tail=tail_marker,
             op=self.opname,
-            fastmath=''.join([" " + attr for attr in self.fastmath]),
+            fastmath=fm_attrs,
             callee=callee_ref,
             args=args,
-            attr=''.join([" " + attr for attr in self.attributes]),
-            tags=(" " + self.tags if self.tags is not None else ""),
-=======
-        fn_attrs = ' ' + ' '.join(self.attributes._to_list(fnty.return_type))\
-            if self.attributes else ''
-
-        fm_attrs = ' ' + ' '.join(self.fastmath._to_list(fnty.return_type))\
-            if self.fastmath else ''
-
-        buf.append("{tail}{op}{fastmath} {callee}({args}){attr}{meta}\n".format(
-            tail=tail_marker,
-            op=self.opname,
-            callee=callee_ref,
-            fastmath=fm_attrs,
-            args=args,
             attr=fn_attrs,
->>>>>>> 036c3247
+            tags=tag_attrs,
             meta=(self._stringify_metadata(leading_comma=True)
                   if add_metadata else "")
         ))
