"""
Classes that are LLVM types
"""

import struct

from llvmlite.ir._utils import _StrCaching


def _wrapname(x):
    return '"{0}"'.format(x.replace('\\', '\\5c').replace('"', '\\22'))


class Type(_StrCaching):
    """
    The base class for all LLVM types.
    """
    is_pointer = False
    null = 'zeroinitializer'

    def __repr__(self):
        return "<%s %s>" % (type(self), str(self))

    def _to_string(self):
        raise NotImplementedError

    def as_pointer(self, addrspace=0):
        return PointerType(self, addrspace)

    def __ne__(self, other):
        return not (self == other)

    def _get_ll_pointer_type(self, target_data, context=None):
        """
        Convert this type object to an LLVM type.
        """
        from llvmlite.ir import Module, GlobalVariable
        from llvmlite.binding import parse_assembly

        if context is None:
            m = Module()
        else:
            m = Module(context=context)
        foo = GlobalVariable(m, self, name="foo")
        with parse_assembly(str(m)) as llmod:
            return llmod.get_global_variable(foo.name).type

    def get_abi_size(self, target_data, context=None):
        """
        Get the ABI size of this type according to data layout *target_data*.
        """
        llty = self._get_ll_pointer_type(target_data, context)
        return target_data.get_pointee_abi_size(llty)

    def get_abi_alignment(self, target_data, context=None):
        """
        Get the minimum ABI alignment of this type according to data layout
        *target_data*.
        """
        llty = self._get_ll_pointer_type(target_data, context)
        return target_data.get_pointee_abi_alignment(llty)

    def format_constant(self, value):
        """
        Format constant *value* of this type.  This method may be overriden
        by subclasses.
        """
        return str(value)

    def wrap_constant_value(self, value):
        """
        Wrap constant *value* if necessary.  This method may be overriden
        by subclasses (especially aggregate types).
        """
        return value

    def __call__(self, value):
        """
        Create a LLVM constant of this type with the given Python value.
        """
        from llvmlite.ir import Constant
        return Constant(self, value)


class MetaDataType(Type):

    def _to_string(self):
        return "metadata"

    def as_pointer(self):
        raise TypeError

    def __eq__(self, other):
        return isinstance(other, MetaDataType)

    def __hash__(self):
        return hash(MetaDataType)


class LabelType(Type):
    """
    The label type is the type of e.g. basic blocks.
    """

    def _to_string(self):
        return "label"


class PointerType(Type):
    """
    The type of all pointer values.
    """
    is_pointer = True
    null = 'null'

    def __init__(self, pointee, addrspace=0):
        assert not isinstance(pointee, VoidType)
        self.pointee = pointee
        self.addrspace = addrspace

    def _to_string(self):
        if self.addrspace != 0:
            return "{0} addrspace({1})*".format(self.pointee, self.addrspace)
        else:
            return "{0}*".format(self.pointee)

    def __eq__(self, other):
        if isinstance(other, PointerType):
            return (self.pointee, self.addrspace) == (other.pointee,
                                                      other.addrspace)
        else:
            return False

    def __hash__(self):
        return hash(PointerType)

    def gep(self, i):
        """
        Resolve the type of the i-th element (for getelementptr lookups).
        """
        if not isinstance(i.type, IntType):
            raise TypeError(i.type)
        return self.pointee

    @property
    def intrinsic_name(self):
        return 'p%d%s' % (self.addrspace, self.pointee.intrinsic_name)


class VoidType(Type):
    """
    The type for empty values (e.g. a function returning no value).
    """

    def _to_string(self):
        return 'void'

    def __eq__(self, other):
        return isinstance(other, VoidType)

    def __hash__(self):
        return hash(VoidType)


class FunctionType(Type):
    """
    The type for functions.
    """

    def __init__(self, return_type, args, var_arg=False):
        self.return_type = return_type
        self.args = tuple(args)
        self.var_arg = var_arg

    def _to_string(self):
        if self.args:
            strargs = ', '.join([str(a) for a in self.args])
            if self.var_arg:
                return '{0} ({1}, ...)'.format(self.return_type, strargs)
            else:
                return '{0} ({1})'.format(self.return_type, strargs)
        elif self.var_arg:
            return '{0} (...)'.format(self.return_type)
        else:
            return '{0} ()'.format(self.return_type)

    def __eq__(self, other):
        if isinstance(other, FunctionType):
            return (self.return_type == other.return_type and
                    self.args == other.args and self.var_arg == other.var_arg)
        else:
            return False

    def __hash__(self):
        return hash(FunctionType)


class IntType(Type):
    """
    The type for integers.
    """
    null = '0'
    _instance_cache = {}

    def __new__(cls, bits):
        # Cache all common integer types
        if 0 <= bits <= 128:
            try:
                return cls._instance_cache[bits]
            except KeyError:
                inst = cls._instance_cache[bits] = cls.__new(bits)
                return inst
        return cls.__new(bits)

    @classmethod
    def __new(cls, bits):
        assert isinstance(bits, int) and bits >= 0
        self = super(IntType, cls).__new__(cls)
        self.width = bits
        return self

    def __getnewargs__(self):
        return self.width,

    def __copy__(self):
        return self

    def _to_string(self):
        return 'i%u' % (self.width,)

    def __eq__(self, other):
        if isinstance(other, IntType):
            return self.width == other.width
        else:
            return False

    def __hash__(self):
        return hash(IntType)

    def format_constant(self, val):
        if isinstance(val, bool):
            return str(val).lower()
        else:
            return str(val)

    def wrap_constant_value(self, val):
        if val is None:
            return 0
        return val

    @property
    def intrinsic_name(self):
        return str(self)


def _as_float(value):
    """
    Truncate to single-precision float.
    """
    return struct.unpack('f', struct.pack('f', value))[0]


def _as_half(value):
    """
    Truncate to half-precision float.
    """
    try:
        return struct.unpack('e', struct.pack('e', value))[0]
    except struct.error:
        # 'e' only added in Python 3.6+
        return _as_float(value)


def _format_float_as_hex(value, packfmt, unpackfmt, numdigits):
    raw = struct.pack(packfmt, float(value))
    intrep = struct.unpack(unpackfmt, raw)[0]
    out = '{{0:#{0}x}}'.format(numdigits).format(intrep)
    return out


def _format_double(value):
    """
    Format *value* as a hexadecimal string of its IEEE double precision
    representation.
    """
    return _format_float_as_hex(value, 'd', 'Q', 16)


class _BaseFloatType(Type):

    def __new__(cls):
        return cls._instance_cache

    def __eq__(self, other):
        return isinstance(other, type(self))

    def __hash__(self):
        return hash(type(self))

    @classmethod
    def _create_instance(cls):
        cls._instance_cache = super(_BaseFloatType, cls).__new__(cls)


class HalfType(_BaseFloatType):
    """
    The type for single-precision floats.
    """
    null = '0.0'
    intrinsic_name = 'f16'

    def __str__(self):
        return 'half'

    def format_constant(self, value):
        return _format_double(_as_half(value))


class FloatType(_BaseFloatType):
    """
    The type for single-precision floats.
    """
    null = '0.0'
    intrinsic_name = 'f32'

    def __str__(self):
        return 'float'

    def format_constant(self, value):
        return _format_double(_as_float(value))


class DoubleType(_BaseFloatType):
    """
    The type for double-precision floats.
    """
    null = '0.0'
    intrinsic_name = 'f64'

    def __str__(self):
        return 'double'

    def format_constant(self, value):
        return _format_double(value)


<<<<<<< HEAD
class DecimalType(_BaseFloatType):
    """
    The type for 128 bits floats.
    """
    null = '0.0'
    intrinsic_name = 'f128'

    def __str__(self):
        return 'fp128'

    def format_constant(self, value):
        return _format_double(value)


class HalfFloatType(_BaseFloatType):
    """
    The type for 16 bits floats.
    """
    null = '0.0'
    intrinsic_name = 'f16'

    def __str__(self):
        return 'half'

    def format_constant(self, value):
        return _format_double(value)


for _cls in (FloatType, DoubleType, DecimalType, HalfFloatType):
=======
for _cls in (HalfType, FloatType, DoubleType):
>>>>>>> 00320f6f
    _cls._create_instance()


class _Repeat(object):
    def __init__(self, value, size):
        self.value = value
        self.size = size

    def __len__(self):
        return self.size

    def __getitem__(self, item):
        if 0 <= item < self.size:
            return self.value
        else:
            raise IndexError(item)


class VectorType(Type):
    """
    The type for vectors of primitive data items (e.g. "<f32 x 4>").
    """

    def __init__(self, element, count):
        self.element = element
        self.count = count

    @property
    def elements(self):
        return _Repeat(self.element, self.count)

    def __len__(self):
        return self.count

    def _to_string(self):
        return "<%d x %s>" % (self.count, self.element)

    def __eq__(self, other):
        if isinstance(other, VectorType):
            return self.element == other.element and self.count == other.count

    def __hash__(self):
        # TODO: why does this not take self.element/self.count into account?
        return hash(VectorType)

    def __copy__(self):
        return self

    def format_constant(self, value):
        itemstring = ", " .join(["{0} {1}".format(x.type, x.get_reference())
                                 for x in value])
        return "<{0}>".format(itemstring)

    def wrap_constant_value(self, values):
        from . import Value, Constant
        if not isinstance(values, (list, tuple)):
            if isinstance(values, Constant):
                if values.type != self.element:
                    raise TypeError("expected {} for {}".format(
                        self.element, values.type))
                return (values, ) * self.count
            return (Constant(self.element, values), ) * self.count
        if len(values) != len(self):
            raise ValueError("wrong constant size for %s: got %d elements"
                             % (self, len(values)))
        return [Constant(ty, val) if not isinstance(val, Value) else val
                for ty, val in zip(self.elements, values)]


class Aggregate(Type):
    """
    Base class for aggregate types.
    See http://llvm.org/docs/LangRef.html#t-aggregate
    """

    def wrap_constant_value(self, values):
        from . import Value, Constant

        if not isinstance(values, (list, tuple)):
            return values
        if len(values) != len(self):
            raise ValueError("wrong constant size for %s: got %d elements"
                             % (self, len(values)))
        return [Constant(ty, val) if not isinstance(val, Value) else val
                for ty, val in zip(self.elements, values)]


class ArrayType(Aggregate):
    """
    The type for fixed-size homogenous arrays (e.g. "[f32 x 3]").
    """

    def __init__(self, element, count):
        self.element = element
        self.count = count

    @property
    def elements(self):
        return _Repeat(self.element, self.count)

    def __len__(self):
        return self.count

    def _to_string(self):
        return "[%d x %s]" % (self.count, self.element)

    def __eq__(self, other):
        if isinstance(other, ArrayType):
            return self.element == other.element and self.count == other.count

    def __hash__(self):
        return hash(ArrayType)

    def gep(self, i):
        """
        Resolve the type of the i-th element (for getelementptr lookups).
        """
        if not isinstance(i.type, IntType):
            raise TypeError(i.type)
        return self.element

    def format_constant(self, value):
        itemstring = ", " .join(["{0} {1}".format(x.type, x.get_reference())
                                 for x in value])
        return "[{0}]".format(itemstring)


class BaseStructType(Aggregate):
    """
    The base type for heterogenous struct types.
    """
    _packed = False

    @property
    def packed(self):
        """
        A boolean attribute that indicates whether the structure uses
        packed layout.
        """
        return self._packed

    @packed.setter
    def packed(self, val):
        self._packed = bool(val)

    def __len__(self):
        assert self.elements is not None
        return len(self.elements)

    def __iter__(self):
        assert self.elements is not None
        return iter(self.elements)

    @property
    def is_opaque(self):
        return self.elements is None

    def structure_repr(self):
        """
        Return the LLVM IR for the structure representation
        """
        ret = '{%s}' % ', '.join([str(x) for x in self.elements])
        return self._wrap_packed(ret)

    def format_constant(self, value):
        itemstring = ", " .join(["{0} {1}".format(x.type, x.get_reference())
                                 for x in value])
        ret = "{{{0}}}".format(itemstring)
        return self._wrap_packed(ret)

    def gep(self, i):
        """
        Resolve the type of the i-th element (for getelementptr lookups).

        *i* needs to be a LLVM constant, so that the type can be determined
        at compile-time.
        """
        if not isinstance(i.type, IntType):
            raise TypeError(i.type)
        return self.elements[i.constant]

    def _wrap_packed(self, textrepr):
        """
        Internal helper to wrap textual repr of struct type into packed struct
        """
        if self.packed:
            return '<{}>'.format(textrepr)
        else:
            return textrepr


class LiteralStructType(BaseStructType):
    """
    The type of "literal" structs, i.e. structs with a literally-defined
    type (by contrast with IdentifiedStructType).
    """

    null = 'zeroinitializer'

    def __init__(self, elems, packed=False):
        """
        *elems* is a sequence of types to be used as members.
        *packed* controls the use of packed layout.
        """
        self.elements = tuple(elems)
        self.packed = packed

    def _to_string(self):
        return self.structure_repr()

    def __eq__(self, other):
        if isinstance(other, LiteralStructType):
            return self.elements == other.elements

    def __hash__(self):
        return hash(LiteralStructType)


class IdentifiedStructType(BaseStructType):
    """
    A type which is a named alias for another struct type, akin to a typedef.
    While literal struct types can be structurally equal (see
    LiteralStructType), identified struct types are compared by name.

    Do not use this directly.
    """
    null = 'zeroinitializer'

    def __init__(self, context, name, packed=False):
        """
        *context* is a llvmlite.ir.Context.
        *name* is the identifier for the new struct type.
        *packed* controls the use of packed layout.
        """
        assert name
        self.context = context
        self.name = name
        self.elements = None
        self.packed = packed

    def _to_string(self):
        return "%{name}".format(name=_wrapname(self.name))

    def get_declaration(self):
        """
        Returns the string for the declaration of the type
        """
        if self.is_opaque:
            out = "{strrep} = type opaque".format(strrep=str(self))
        else:
            out = "{strrep} = type {struct}".format(
                strrep=str(self), struct=self.structure_repr())
        return out

    def __eq__(self, other):
        if isinstance(other, IdentifiedStructType):
            return self.name == other.name

    def __hash__(self):
        return hash(IdentifiedStructType)

    def set_body(self, *elems):
        if not self.is_opaque:
            raise RuntimeError("{name} is already defined".format(
                name=self.name))
        self.elements = tuple(elems)<|MERGE_RESOLUTION|>--- conflicted
+++ resolved
@@ -344,7 +344,6 @@
         return _format_double(value)
 
 
-<<<<<<< HEAD
 class DecimalType(_BaseFloatType):
     """
     The type for 128 bits floats.
@@ -359,24 +358,7 @@
         return _format_double(value)
 
 
-class HalfFloatType(_BaseFloatType):
-    """
-    The type for 16 bits floats.
-    """
-    null = '0.0'
-    intrinsic_name = 'f16'
-
-    def __str__(self):
-        return 'half'
-
-    def format_constant(self, value):
-        return _format_double(value)
-
-
-for _cls in (FloatType, DoubleType, DecimalType, HalfFloatType):
-=======
-for _cls in (HalfType, FloatType, DoubleType):
->>>>>>> 00320f6f
+for _cls in (HalfType, FloatType, DoubleType, DecimalType):
     _cls._create_instance()
 
 
