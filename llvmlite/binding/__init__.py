--- conflicted
+++ resolved
@@ -14,8 +14,5 @@
 from .analysis import *
 from .object_file import *
 from .context import *
-<<<<<<< HEAD
-from .lld import *
-=======
 from .orcjit import *
->>>>>>> 9186d378
+from .lld import *