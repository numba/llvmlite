try:
    from setuptools import setup, Extension
    # Required for compatibility with pip (issue #177)
    from setuptools.command.install import install
except ImportError:
    from distutils.core import setup, Extension
    from distutils.command.install import install


try:
    from wheel.bdist_wheel import bdist_wheel
except ImportError:
    bdist_wheel = None

from distutils.command.build import build
from distutils.command.build_ext import build_ext
from distutils.command.clean import clean
from distutils import log
from distutils.dir_util import remove_tree
from distutils.spawn import spawn
import os
import sys


min_python_version = (3, 8)
<<<<<<< HEAD
=======
max_python_version = (3, 12)  # exclusive
>>>>>>> ec899d64


def _version_info_str(int_tuple):
    return ".".join(map(str, int_tuple))


def _guard_py_ver():
    current_python_version = sys.version_info[:3]
    min_py = _version_info_str(min_python_version)
    cur_py = _version_info_str(current_python_version)

    if not min_python_version <= current_python_version:
        msg = ('Cannot install on Python version {}; only versions >={} '
               'are supported.')
        raise RuntimeError(msg.format(cur_py, min_py))


_guard_py_ver()

if os.environ.get('READTHEDOCS', None) == 'True':
    sys.exit("setup.py disabled on readthedocs: called with %s"
             % (sys.argv,))

import versioneer

versioneer.VCS = 'git'
versioneer.versionfile_source = 'llvmlite/_version.py'
versioneer.versionfile_build = 'llvmlite/_version.py'
versioneer.tag_prefix = 'v' # tags are like v1.2.0
versioneer.parentdir_prefix = 'llvmlite-' # dirname like 'myproject-1.2.0'


here_dir = os.path.dirname(os.path.abspath(__file__))

cmdclass = versioneer.get_cmdclass()
build = cmdclass.get('build', build)
build_ext = cmdclass.get('build_ext', build_ext)


def build_library_files(dry_run):
    cmd = [sys.executable, os.path.join(here_dir, 'ffi', 'build.py')]
    # Turn on -fPIC for building on Linux, BSD, and OS X
    plt = sys.platform
    if 'linux' in plt or 'bsd' in plt or 'darwin' in plt:
        os.environ['CXXFLAGS'] = os.environ.get('CXXFLAGS', '') + ' -fPIC'
    spawn(cmd, dry_run=dry_run)


class LlvmliteBuild(build):

    def finalize_options(self):
        build.finalize_options(self)
        # The build isn't platform-independent
        if self.build_lib == self.build_purelib:
            self.build_lib = self.build_platlib

    def get_sub_commands(self):
        # Force "build_ext" invocation.
        commands = build.get_sub_commands(self)
        for c in commands:
            if c == 'build_ext':
                return commands
        return ['build_ext'] + commands


class LlvmliteBuildExt(build_ext):

    def run(self):
        build_ext.run(self)
        build_library_files(self.dry_run)
        # HACK: this makes sure the library file (which is large) is only
        # included in binary builds, not source builds.
        from llvmlite.utils import get_library_files
        self.distribution.package_data = {
            "llvmlite.binding": get_library_files(),
        }


class LlvmliteInstall(install):
    # Ensure install see the libllvmlite shared library
    # This seems to only be necessary on OSX.
    def run(self):
        from llvmlite.utils import get_library_files
        self.distribution.package_data = {
            "llvmlite.binding": get_library_files(),
        }
        install.run(self)

    def finalize_options(self):
        install.finalize_options(self)
        # Force use of "platlib" dir for auditwheel to recognize this
        # is a non-pure build
        self.install_libbase = self.install_platlib
        self.install_lib = self.install_platlib


class LlvmliteClean(clean):
    """Custom clean command to tidy up the project root."""
    def run(self):
        clean.run(self)
        path = os.path.join(here_dir, 'llvmlite.egg-info')
        if os.path.isdir(path):
            remove_tree(path, dry_run=self.dry_run)
        if not self.dry_run:
            self._rm_walk()

    def _rm_walk(self):
        for path, dirs, files in os.walk(here_dir):
            if any(p.startswith('.') for p in path.split(os.path.sep)):
                # Skip hidden directories like the git folder right away
                continue
            if path.endswith('__pycache__'):
                remove_tree(path, dry_run=self.dry_run)
            else:
                for fname in files:
                    if (fname.endswith('.pyc') or fname.endswith('.so')
                            or fname.endswith('.o')):
                        fpath = os.path.join(path, fname)
                        os.remove(fpath)
                        log.info("removing '%s'", fpath)


if bdist_wheel:
    class LLvmliteBDistWheel(bdist_wheel):
        def run(self):
            # Ensure the binding file exist when running wheel build
            from llvmlite.utils import get_library_files
            build_library_files(self.dry_run)
            self.distribution.package_data.update({
                "llvmlite.binding": get_library_files(),
            })
            # Run wheel build command
            bdist_wheel.run(self)

        def finalize_options(self):
            bdist_wheel.finalize_options(self)
            # The build isn't platform-independent
            self.root_is_pure = False


cmdclass.update({'build': LlvmliteBuild,
                 'build_ext': LlvmliteBuildExt,
                 'install': LlvmliteInstall,
                 'clean': LlvmliteClean,
                 })

if bdist_wheel:
    cmdclass.update({'bdist_wheel': LLvmliteBDistWheel})

# A stub C-extension to make bdist_wheel build an arch dependent build
ext_stub = Extension(name="llvmlite.binding._stub",
                     sources=["llvmlite/binding/_stub.c"])


packages = ['llvmlite',
            'llvmlite.binding',
            'llvmlite.ir',
            'llvmlite.tests',
            ]


with open('README.rst') as f:
    long_description = f.read()


setup(name='llvmlite',
      description="lightweight wrapper around basic LLVM functionality",
      version=versioneer.get_version(),
      classifiers=[
          "Development Status :: 4 - Beta",
          "Intended Audience :: Developers",
          "Operating System :: OS Independent",
          "Programming Language :: Python",
          "Programming Language :: Python :: 3",
          "Programming Language :: Python :: 3.8",
          "Programming Language :: Python :: 3.9",
          "Programming Language :: Python :: 3.10",
          "Programming Language :: Python :: 3.11",
          "Topic :: Software Development :: Code Generators",
          "Topic :: Software Development :: Compilers",
      ],
      # Include the separately-compiled shared library
      url="http://llvmlite.readthedocs.io",
      project_urls={
          "Source": "https://github.com/numba/llvmlite",
      },
      packages=packages,
      license="BSD",
      cmdclass=cmdclass,
      long_description=long_description,
      python_requires=">={}".format(_version_info_str(min_python_version)),
      )<|MERGE_RESOLUTION|>--- conflicted
+++ resolved
@@ -23,10 +23,6 @@
 
 
 min_python_version = (3, 8)
-<<<<<<< HEAD
-=======
-max_python_version = (3, 12)  # exclusive
->>>>>>> ec899d64
 
 
 def _version_info_str(int_tuple):
